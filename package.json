{
  "name": "@brightside/core",
  "version": "2.12.0",
  "description": "Zowe CLI is a command line interface (CLI) that provides a simple and streamlined way to interact with IBM z/OS.",
  "author": "Broadcom",
  "license": "EPL-2.0",
  "repository": {
    "type": "git",
    "url": "https://github.com/zowe/zowe-cli.git"
  },
  "bin": {
    "bright": "./lib/main.js",
    "zowe": "./lib/main.js"
  },
  "keywords": [
    "zosmf",
    "mainframe",
    "CLI",
    "zos",
    "z/OSMF",
    "mvs",
    "os390",
    "z/OS",
    "zowe"
  ],
  "files": [
    "lib",
    "docs",
    "scripts"
  ],
  "publishConfig": {
    "registry": "https://gizaartifactory.jfrog.io/gizaartifactory/api/npm/npm-local-release/"
  },
  "imperative": {
    "configurationModule": "lib/imperative.js"
  },
  "main": "lib/index.js",
  "typings": "lib/index.d.ts",
  "scripts": {
    "generateCleanTypedoc": "npm run typedoc && gulp cleanTypedoc",
    "build": "gulp updateLicense && tsc --pretty && npm run lint && npm run checkTestsCompile && madge -c lib",
    "installWithBuild": "npm install && npm run build",
    "postinstall": "node ./scripts/validatePlugins",
    "checkTestsCompile": "echo \"Checking that test source compiles...\" && tsc --project __tests__/test-tsconfig.json --noEmit ",
    "lint": "npm run lint:packages && npm run lint:tests",
    "lint:packages": "tslint --format stylish -c ./tslint-packages.json \"packages/**/*.ts\"",
    "lint:tests": "tslint --format stylish -c ./tslint-tests.json \"**/__tests__/**/*.ts\"",
    "test": "npm run test:unit && npm run test:integration && npm run test:system",
    "test:cleanResults": "rimraf __tests__/__results__",
    "test:cleanUpProfiles": "sh __tests__/__scripts__/clean_profiles.sh",
    "test:integration": "cross-env FORCE_COLOR=1 jest \".*__tests__.*\\.integration\\.(spec|test)\\.ts\" --coverage false",
    "test:system": "cross-env FORCE_COLOR=1 jest \".*__tests__.*\\.system\\.(spec|test)\\.ts\" --coverage false",
    "test:unit": "cross-env FORCE_COLOR=1 jest \".*__tests__.*\\.unit\\.(spec|test)\\.ts\" --coverage",
    "watch": "tsc --pretty --watch",
    "watch:test": "jest --watch",
    "typedoc": "typedoc --options ./typedoc.json ./packages/",
    "doc:generate": "npm run doc:clean && npm run typedoc && gulp doc",
    "doc:clean": "gulp cleanTypedoc && rimraf docs/CLIReadme.md",
    "typedocSpecifySrc": "typedoc --options ./typedoc.json",
    "audit:public": "npm audit --registry https://registry.npmjs.org/"
  },
<<<<<<< HEAD
  "dependencies": {
    "@brightside/imperative": "^2.1.0",
=======
  "dependencies":   {
    "@brightside/imperative": "^2.2.0",
>>>>>>> 62984ca1
    "js-yaml": "3.9.0",
    "string-width": "2.1.1"
  },
  "devDependencies": {
    "@types/chai": "^4.0.1",
    "@types/chai-string": "^1.1.30",
    "@types/jest": "^22.2.3",
    "@types/js-yaml": "^3.11.1",
    "@types/node": "8.0.28",
    "@types/sinon": "2.3.3",
    "@types/yargs": "8.0.2",
    "chai": "^4.1.2",
    "chai-string": "^1.4.0",
    "chalk": "2.3.0",
    "clear-require": "^2.0.0",
    "codepage": "^1.10.1",
    "cross-env": "^5.1.4",
    "dataobject-parser": "^1.1.3",
    "fs-extra": "^7.0.1",
    "glob": "^7.1.2",
    "gulp": "^4.0.0",
    "gulp-cli": "^2.0.1",
    "gulp-debug": "^3.1.0",
    "gulp-plumber": "^1.1.0",
    "gulp-replace": "^0.6.1",
    "gulp-util": "^3.0.8",
    "jest": "^24.1.0",
    "jest-cli": "^24.1.0",
    "jest-environment-node": "^24.0.0",
    "jest-environment-node-debug": "^2.0.0",
    "jest-junit": "6.3.0",
    "jest-sonar-reporter": "2.0.0",
    "jest-stare": "1.11.1",
    "jsonfile": "^4.0.0",
    "madge": "3.2.0",
    "prompt": "1.0.0",
    "rimraf": "2.6.2",
    "shebang-regex": "^2.0.0",
    "sinon": "3.2.1",
    "sinon-chai": "2.13.0",
    "strip-ansi": "^4.0.0",
    "through2": "^2.0.3",
    "ts-jest": "^23.10.5",
    "ts-node": "^3.3.0",
    "tslint": "5.10.0",
    "typedoc": "^0.11.1",
    "typescript": "^2.6.2",
    "uuid": "^3.3.2"
  },
  "resolutions": {
    "cpx/chokidar": "^2.1.1"
  },
  "engines": {
    "node": ">=6.0.0"
  },
  "jest": {
    "globals": {
      "ts-jest": {
        "disableSourceMapSupport": true
      }
    },
    "watchPathIgnorePatterns": [
      ".*jest-stare.*\\.js"
    ],
    "modulePathIgnorePatterns": [
      "__tests__/__snapshots__/"
    ],
    "setupTestFrameworkScriptFile": "./__tests__/beforeTests.js",
    "testResultsProcessor": "jest-stare",
    "transform": {
      ".(ts)": "ts-jest"
    },
    "testRegex": "__tests__.*\\.(spec|test)\\.ts$",
    "moduleFileExtensions": [
      "ts",
      "js"
    ],
    "testEnvironment": "node",
    "collectCoverageFrom": [
      "packages/**/*.ts",
      "!**/__tests__/**",
      "!packages/**/doc/I*.ts",
      "!**/main.ts"
    ],
    "collectCoverage": false,
    "coverageReporters": [
      "json",
      "lcov",
      "text",
      "cobertura"
    ],
    "coverageDirectory": "<rootDir>/__tests__/__results__/unit/coverage"
  },
  "jestSonar": {
    "reportPath": "__tests__/__results__/jest-sonar"
  },
  "jest-stare": {
    "resultDir": "__tests__/__results__/jest-stare",
    "coverageLink": "../unit/coverage/lcov-report/index.html",
    "additionalResultsProcessors": [
      "jest-junit",
      "jest-sonar-reporter"
    ]
  },
  "jest-junit": {
    "output": "__tests__/__results__/junit.xml"
  }
}<|MERGE_RESOLUTION|>--- conflicted
+++ resolved
@@ -4,15 +4,15 @@
   "description": "Zowe CLI is a command line interface (CLI) that provides a simple and streamlined way to interact with IBM z/OS.",
   "author": "Broadcom",
   "license": "EPL-2.0",
-  "repository": {
+  "repository":   {
     "type": "git",
     "url": "https://github.com/zowe/zowe-cli.git"
   },
-  "bin": {
+  "bin":   {
     "bright": "./lib/main.js",
     "zowe": "./lib/main.js"
   },
-  "keywords": [
+  "keywords":   [
     "zosmf",
     "mainframe",
     "CLI",
@@ -23,20 +23,16 @@
     "z/OS",
     "zowe"
   ],
-  "files": [
+  "files":   [
     "lib",
     "docs",
     "scripts"
   ],
-  "publishConfig": {
-    "registry": "https://gizaartifactory.jfrog.io/gizaartifactory/api/npm/npm-local-release/"
-  },
-  "imperative": {
-    "configurationModule": "lib/imperative.js"
-  },
+  "publishConfig": {"registry": "https://gizaartifactory.jfrog.io/gizaartifactory/api/npm/npm-local-release/"},
+  "imperative": {"configurationModule": "lib/imperative.js"},
   "main": "lib/index.js",
   "typings": "lib/index.d.ts",
-  "scripts": {
+  "scripts":   {
     "generateCleanTypedoc": "npm run typedoc && gulp cleanTypedoc",
     "build": "gulp updateLicense && tsc --pretty && npm run lint && npm run checkTestsCompile && madge -c lib",
     "installWithBuild": "npm install && npm run build",
@@ -59,17 +55,12 @@
     "typedocSpecifySrc": "typedoc --options ./typedoc.json",
     "audit:public": "npm audit --registry https://registry.npmjs.org/"
   },
-<<<<<<< HEAD
-  "dependencies": {
-    "@brightside/imperative": "^2.1.0",
-=======
   "dependencies":   {
     "@brightside/imperative": "^2.2.0",
->>>>>>> 62984ca1
     "js-yaml": "3.9.0",
     "string-width": "2.1.1"
   },
-  "devDependencies": {
+  "devDependencies":   {
     "@types/chai": "^4.0.1",
     "@types/chai-string": "^1.1.30",
     "@types/jest": "^22.2.3",
@@ -115,43 +106,29 @@
     "typescript": "^2.6.2",
     "uuid": "^3.3.2"
   },
-  "resolutions": {
-    "cpx/chokidar": "^2.1.1"
-  },
-  "engines": {
-    "node": ">=6.0.0"
-  },
-  "jest": {
-    "globals": {
-      "ts-jest": {
-        "disableSourceMapSupport": true
-      }
-    },
-    "watchPathIgnorePatterns": [
-      ".*jest-stare.*\\.js"
-    ],
-    "modulePathIgnorePatterns": [
-      "__tests__/__snapshots__/"
-    ],
+  "resolutions": {"cpx/chokidar": "^2.1.1"},
+  "engines": {"node": ">=6.0.0"},
+  "jest":   {
+    "globals": {"ts-jest": {"disableSourceMapSupport": true}},
+    "watchPathIgnorePatterns": [".*jest-stare.*\\.js"],
+    "modulePathIgnorePatterns": ["__tests__/__snapshots__/"],
     "setupTestFrameworkScriptFile": "./__tests__/beforeTests.js",
     "testResultsProcessor": "jest-stare",
-    "transform": {
-      ".(ts)": "ts-jest"
-    },
+    "transform": {".(ts)": "ts-jest"},
     "testRegex": "__tests__.*\\.(spec|test)\\.ts$",
-    "moduleFileExtensions": [
+    "moduleFileExtensions":     [
       "ts",
       "js"
     ],
     "testEnvironment": "node",
-    "collectCoverageFrom": [
+    "collectCoverageFrom":     [
       "packages/**/*.ts",
       "!**/__tests__/**",
       "!packages/**/doc/I*.ts",
       "!**/main.ts"
     ],
     "collectCoverage": false,
-    "coverageReporters": [
+    "coverageReporters":     [
       "json",
       "lcov",
       "text",
@@ -159,18 +136,14 @@
     ],
     "coverageDirectory": "<rootDir>/__tests__/__results__/unit/coverage"
   },
-  "jestSonar": {
-    "reportPath": "__tests__/__results__/jest-sonar"
-  },
-  "jest-stare": {
+  "jestSonar": {"reportPath": "__tests__/__results__/jest-sonar"},
+  "jest-stare":   {
     "resultDir": "__tests__/__results__/jest-stare",
     "coverageLink": "../unit/coverage/lcov-report/index.html",
-    "additionalResultsProcessors": [
+    "additionalResultsProcessors":     [
       "jest-junit",
       "jest-sonar-reporter"
     ]
   },
-  "jest-junit": {
-    "output": "__tests__/__results__/junit.xml"
-  }
+  "jest-junit": {"output": "__tests__/__results__/junit.xml"}
 }