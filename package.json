--- conflicted
+++ resolved
@@ -67,13 +67,8 @@
   "delete_before_npm_publish": "Delete the dependency of imperative from GitHub. Restore the standard version number dependency.",
   "restore_before_npm_publish_@zowe/imperative": "4.5.6",
   "dependencies": {
-<<<<<<< HEAD
     "@zowe/imperative": "git+https://github.com/zowe/imperative.git#tokens",
-    "@zowe/perf-timing": "1.0.6",
-=======
-    "@zowe/imperative": "4.6.0",
     "@zowe/perf-timing": "1.0.7",
->>>>>>> 8217e158
     "get-stdin": "7.0.0",
     "js-yaml": "3.13.1",
     "minimatch": "3.0.4",
