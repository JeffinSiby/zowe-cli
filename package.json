--- conflicted
+++ resolved
@@ -35,11 +35,7 @@
     "prepare": "husky install"
   },
   "dependencies": {
-<<<<<<< HEAD
-    "@zowe/imperative": "5.0.0-next.202108091454",
-=======
     "@zowe/imperative": "5.0.0-next.202108121732",
->>>>>>> 67262e22
     "@zowe/perf-timing": "1.0.7"
   },
   "devDependencies": {
