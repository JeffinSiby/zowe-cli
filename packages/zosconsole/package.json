--- conflicted
+++ resolved
@@ -45,11 +45,7 @@
   },
   "devDependencies": {
     "@types/node": "^12.12.24",
-<<<<<<< HEAD
-    "@zowe/core-for-zowe-sdk": "6.25.0",
-=======
     "@zowe/core-for-zowe-sdk": "6.25.1",
->>>>>>> 6b993c90
     "@zowe/imperative": "4.10.2",
     "madge": "^3.6.0",
     "rimraf": "^2.6.3",
