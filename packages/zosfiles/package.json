--- conflicted
+++ resolved
@@ -49,15 +49,9 @@
   },
   "devDependencies": {
     "@types/node": "^12.12.24",
-<<<<<<< HEAD
-    "@zowe/core-for-zowe-sdk": "6.25.0",
-    "@zowe/imperative": "4.10.2",
-    "@zowe/zos-uss-for-zowe-sdk": "6.25.0",
-=======
     "@zowe/core-for-zowe-sdk": "6.25.1",
     "@zowe/imperative": "4.10.2",
     "@zowe/zos-uss-for-zowe-sdk": "6.25.1",
->>>>>>> 6b993c90
     "madge": "^3.6.0",
     "rimraf": "^2.6.3",
     "tslint": "^6.1.3",
