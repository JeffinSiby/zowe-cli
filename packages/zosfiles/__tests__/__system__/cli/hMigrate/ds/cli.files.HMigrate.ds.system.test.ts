/*
* This program and the accompanying materials are made available under the terms of the
* Eclipse Public License v2.0 which accompanies this distribution, and is available at
* https://www.eclipse.org/legal/epl-v20.html
*
* SPDX-License-Identifier: EPL-2.0
*
* Copyright Contributors to the Zowe Project.
*
*/

import { runCliScript } from "../../../../../../../__tests__/__src__/TestUtils";
import { TestEnvironment } from "../../../../../../../__tests__/__src__/environment/TestEnvironment";
import { ITestEnvironment } from "../../../../../../../__tests__/__src__/environment/doc/response/ITestEnvironment";
import { ITestPropertiesSchema } from "../../../../../../../__tests__/__src__/properties/ITestPropertiesSchema";
import { join } from "path";
import { Session, Imperative } from "@zowe/imperative";
import { List, Delete, Create, CreateDataSetTypeEnum, IListOptions } from "../../../../..";
import { IMigrateOptions } from "../../../../../src/api/methods/hMigrate/doc/IMigrateOptions";
import { inspect } from "util";

let TEST_ENVIRONMENT: ITestEnvironment;
let defaultSystem: ITestPropertiesSchema;
let dataSetName1: string;
let dataSetName2: string;
let dataSetName3: string;
let user: string;
let REAL_SESSION: Session;

const listOptions: IListOptions = { attributes: true };

const scriptsLocation = join(__dirname, "__scripts__", "command");
const migrateScript = join(scriptsLocation, "command_migrate_data_set.sh");
const migrateScriptWait = join(scriptsLocation, "command_migrate_data_set_wait.sh");

describe("Migrate Dataset", () => {
  beforeAll(async () => {
    TEST_ENVIRONMENT = await TestEnvironment.setUp({
      tempProfileTypes: ["zosmf"],
      testName: "zos_migrate_data_set"
    });
    defaultSystem = TEST_ENVIRONMENT.systemTestProperties;
    REAL_SESSION = TestEnvironment.createZosmfSession(TEST_ENVIRONMENT);

    user = defaultSystem.zosmf.user.trim().toUpperCase();
<<<<<<< HEAD
    dataSetName1 = `${user}.SDATAC.MIGR`;
    dataSetName2 = `${user}.PDATAC.MIGR`;
    dataSetName3 = `${user}.FAIL.MIGR`;
=======
    dataSetName1 = `${user}.SDATAC.SET`;
    dataSetName2 = `${user}.PDATAC.SET`;
    dataSetName3 = `${user}.FAIL.SET`;
>>>>>>> 1b917d2e
  });

  afterAll(async () => {
    await TestEnvironment.cleanUp(TEST_ENVIRONMENT);
  });

  afterEach(async () => {
    try {
<<<<<<< HEAD
      await Promise.all([
        Delete.dataSet(REAL_SESSION, dataSetName1),
        Delete.dataSet(REAL_SESSION, dataSetName2),
        Delete.dataSet(REAL_SESSION, dataSetName3)]);
=======
        await Promise.all([
            Delete.dataSet(REAL_SESSION, dataSetName1),
            Delete.dataSet(REAL_SESSION, dataSetName2),
            Delete.dataSet(REAL_SESSION, dataSetName3)]);
>>>>>>> 1b917d2e
    } catch (err) {
        Imperative.console.info(`Error: ${inspect(err)}`);
    }
});

  describe("Success scenarios", () => {
    describe("Sequential Data Set", () => {
      beforeEach(async () => {
        try {
          await Create.dataSet(REAL_SESSION, CreateDataSetTypeEnum.DATA_SET_SEQUENTIAL, dataSetName1);
      } catch (err) {
          Imperative.console.info(`Error: ${inspect(err)}`);
      }
      });
      it("Should migrate a data set", async () => {
        const response = runCliScript(migrateScript, TEST_ENVIRONMENT, [dataSetName1]);
        const list1 = await List.dataSet(REAL_SESSION, dataSetName1, listOptions);

        expect(list1.apiResponse.items[0].migr).toBe("YES");

        expect(response.stderr.toString()).toBe("");
        expect(response.status).toBe(0);
        expect(response.stdout.toString()).toContain("Data set migraton requested.");
      });
      it("Should migrate a data set with wait = true", async () => {
        const migrateOptions: IMigrateOptions = { wait: true };
        const response = runCliScript(migrateScriptWait, TEST_ENVIRONMENT, [dataSetName1, migrateOptions]);
        const list1 = await List.dataSet(REAL_SESSION, dataSetName1, listOptions);

        expect(list1.apiResponse.items[0].migr).toBe("YES");

        expect(response.stderr.toString()).toBe("");
        expect(response.status).toBe(0);
        expect(response.stdout.toString()).toContain("Data set migraton requested.");
      });
    });
    describe("Partitioned Data Set", () => {
      beforeEach(async () => {
        try {
          await Create.dataSet(REAL_SESSION, CreateDataSetTypeEnum.DATA_SET_PARTITIONED, dataSetName2);
      } catch (err) {
          Imperative.console.info(`Error: ${inspect(err)}`);
      }
      });
      it("Should migrate a data set", async () => {
        const response = runCliScript(migrateScript, TEST_ENVIRONMENT, [dataSetName2]);
        const list2 = await List.dataSet(REAL_SESSION, dataSetName2, listOptions);

        expect(list2.apiResponse.items[0].migr).toBe("YES");

        expect(response.stderr.toString()).toBe("");
        expect(response.status).toBe(0);
        expect(response.stdout.toString()).toContain("Data set migraton requested.");
      });
      it("Should migrate a data set with wait = true", async () => {
        const migrateOptions: IMigrateOptions = { wait: true };
        const response = runCliScript(migrateScriptWait, TEST_ENVIRONMENT, [dataSetName2, migrateOptions]);
        const list2 = await List.dataSet(REAL_SESSION, dataSetName2, listOptions);

        expect(list2.apiResponse.items[0].migr).toBe("YES");

        expect(response.stderr.toString()).toBe("");
        expect(response.status).toBe(0);
        expect(response.stdout.toString()).toContain("Data set migraton requested.");
      });
    });
  });
  describe("Failure scenarios", () => {
    describe("Sequential Data Set", () => {
      beforeEach(async () => {
        try {
          await Create.dataSet(REAL_SESSION, CreateDataSetTypeEnum.DATA_SET_SEQUENTIAL, dataSetName3);
      } catch (err) {
          Imperative.console.info(`Error: ${inspect(err)}`);
      }
      });
      it("Should throw an error if a missing data set name is selected", async () => {
        const response = runCliScript(migrateScript, TEST_ENVIRONMENT, ["MISSING.DATA.SET", dataSetName3]);

        expect(response.stderr.toString()).toBeTruthy();
        expect(response.status).toBe(1);
        expect(response.stdout.toString()).not.toContain("Data set migraton requested.");
      });
    });
  });
});<|MERGE_RESOLUTION|>--- conflicted
+++ resolved
@@ -43,15 +43,9 @@
     REAL_SESSION = TestEnvironment.createZosmfSession(TEST_ENVIRONMENT);
 
     user = defaultSystem.zosmf.user.trim().toUpperCase();
-<<<<<<< HEAD
     dataSetName1 = `${user}.SDATAC.MIGR`;
     dataSetName2 = `${user}.PDATAC.MIGR`;
     dataSetName3 = `${user}.FAIL.MIGR`;
-=======
-    dataSetName1 = `${user}.SDATAC.SET`;
-    dataSetName2 = `${user}.PDATAC.SET`;
-    dataSetName3 = `${user}.FAIL.SET`;
->>>>>>> 1b917d2e
   });
 
   afterAll(async () => {
@@ -60,30 +54,23 @@
 
   afterEach(async () => {
     try {
-<<<<<<< HEAD
       await Promise.all([
         Delete.dataSet(REAL_SESSION, dataSetName1),
         Delete.dataSet(REAL_SESSION, dataSetName2),
         Delete.dataSet(REAL_SESSION, dataSetName3)]);
-=======
-        await Promise.all([
-            Delete.dataSet(REAL_SESSION, dataSetName1),
-            Delete.dataSet(REAL_SESSION, dataSetName2),
-            Delete.dataSet(REAL_SESSION, dataSetName3)]);
->>>>>>> 1b917d2e
     } catch (err) {
-        Imperative.console.info(`Error: ${inspect(err)}`);
+      Imperative.console.info(`Error: ${inspect(err)}`);
     }
-});
+  });
 
   describe("Success scenarios", () => {
     describe("Sequential Data Set", () => {
       beforeEach(async () => {
         try {
           await Create.dataSet(REAL_SESSION, CreateDataSetTypeEnum.DATA_SET_SEQUENTIAL, dataSetName1);
-      } catch (err) {
+        } catch (err) {
           Imperative.console.info(`Error: ${inspect(err)}`);
-      }
+        }
       });
       it("Should migrate a data set", async () => {
         const response = runCliScript(migrateScript, TEST_ENVIRONMENT, [dataSetName1]);
@@ -111,9 +98,9 @@
       beforeEach(async () => {
         try {
           await Create.dataSet(REAL_SESSION, CreateDataSetTypeEnum.DATA_SET_PARTITIONED, dataSetName2);
-      } catch (err) {
+        } catch (err) {
           Imperative.console.info(`Error: ${inspect(err)}`);
-      }
+        }
       });
       it("Should migrate a data set", async () => {
         const response = runCliScript(migrateScript, TEST_ENVIRONMENT, [dataSetName2]);
@@ -143,9 +130,9 @@
       beforeEach(async () => {
         try {
           await Create.dataSet(REAL_SESSION, CreateDataSetTypeEnum.DATA_SET_SEQUENTIAL, dataSetName3);
-      } catch (err) {
+        } catch (err) {
           Imperative.console.info(`Error: ${inspect(err)}`);
-      }
+        }
       });
       it("Should throw an error if a missing data set name is selected", async () => {
         const response = runCliScript(migrateScript, TEST_ENVIRONMENT, ["MISSING.DATA.SET", dataSetName3]);
