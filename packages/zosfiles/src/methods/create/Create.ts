/*
* This program and the accompanying materials are made available under the terms of the
* Eclipse Public License v2.0 which accompanies this distribution, and is available at
* https://www.eclipse.org/legal/epl-v20.html
*
* SPDX-License-Identifier: EPL-2.0
*
* Copyright Contributors to the Zowe Project.
*
*/

import { AbstractSession, Headers, IHeaderContent, ImperativeError, ImperativeExpect, Logger, TextUtils } from "@zowe/imperative";
import { isNullOrUndefined } from "util";
import { ZosmfHeaders, ZosmfRestClient } from "@zowe/core-for-zowe-sdk";
import { ZosFilesConstants } from "../../constants/ZosFiles.constants";
import { ZosFilesMessages } from "../../constants/ZosFiles.messages";
import { IZosFilesResponse } from "../../doc/IZosFilesResponse";
import { CreateDefaults } from "./Create.defaults";
import { CreateDataSetTypeEnum } from "./CreateDataSetType.enum";
import { ICreateDataSetOptions } from "./doc/ICreateDataSetOptions";
import { Invoke } from "../invoke";
import { ICreateVsamOptions } from "./doc/ICreateVsamOptions";
import { ICreateZfsOptions } from "./doc/ICreateZfsOptions";
import * as path from "path";
import { IZosFilesOptions } from "../../doc/IZosFilesOptions";

// Do not use import in anticipation of some internationalization work to be done later.
// const strings = (require("../../../../../packages/cli/zosfiles/src/-strings-/en").default as typeof i18nTypings);

/**
 * Class to handle creation of data sets
 */
export class Create {
    /**
     * Create a data set
     * @param {AbstractSession} session                     - z/OSMF connection info
     * @param {CreateDataSetTypeEnum} cmdType               - The type of data set we are going to create
     * @param {string} dataSetName                          - the name of the data set to create
     * @param {Partial<ICreateDataSetOptions>} [options={}] - additional options for the creation of the data set
     * @returns {Promise<IZosFilesResponse>}
     */
    public static async dataSet(session: AbstractSession,
                                cmdType: CreateDataSetTypeEnum,
                                dataSetName: string,
                                options?: Partial<ICreateDataSetOptions>): Promise<IZosFilesResponse> {
        let validCmdType = true;

        // Removes undefined properties
        let tempOptions = !isNullOrUndefined(options) ? JSON.parse(JSON.stringify(options)) : {};

        // Required
        ImperativeExpect.toNotBeNullOrUndefined(cmdType, ZosFilesMessages.missingDatasetType.message);

        // Required
        ImperativeExpect.toNotBeNullOrUndefined(dataSetName, ZosFilesMessages.missingDatasetName.message);

        switch (cmdType) {
            case CreateDataSetTypeEnum.DATA_SET_PARTITIONED:
                tempOptions = { ...CreateDefaults.DATA_SET.PARTITIONED, ...tempOptions };
                break;
            case CreateDataSetTypeEnum.DATA_SET_SEQUENTIAL:
                tempOptions = { ...CreateDefaults.DATA_SET.SEQUENTIAL, ...tempOptions };
                break;
            case CreateDataSetTypeEnum.DATA_SET_BINARY:
                tempOptions = { ...CreateDefaults.DATA_SET.BINARY, ...tempOptions };
                break;
            case CreateDataSetTypeEnum.DATA_SET_C:
                tempOptions = { ...CreateDefaults.DATA_SET.C, ...tempOptions };
                break;
            case CreateDataSetTypeEnum.DATA_SET_CLASSIC:
                tempOptions = { ...CreateDefaults.DATA_SET.CLASSIC, ...tempOptions };
                break;
            default:
                validCmdType = false;
                break;
        }

        if (!validCmdType) {
            throw new ImperativeError({ msg: ZosFilesMessages.unsupportedDatasetType.message });
        } else {
            try {
                // Handle the size option
                if (!isNullOrUndefined(tempOptions.size)) {
                    const tAlcunit = tempOptions.size.toString().match(/[a-zA-Z]+/g);
                    if (!isNullOrUndefined(tAlcunit)) {
                        tempOptions.alcunit = tAlcunit.join("").toUpperCase();
                    }

                    const tPrimary = tempOptions.size.toString().match(/[0-9]+/g);
                    if (!isNullOrUndefined(tPrimary)) {
                        tempOptions.primary = +(tPrimary.join(""));

                        if (isNullOrUndefined(tempOptions.secondary)) {
                            const TEN_PERCENT = 0.10;
                            tempOptions.secondary = Math.round(tempOptions.primary * TEN_PERCENT);
                        }
                    }
                } else {
                    if (isNullOrUndefined(tempOptions.secondary)) {
                        if (cmdType !== CreateDataSetTypeEnum.DATA_SET_BINARY) {
                            tempOptions.secondary = 1;
                        } else {
                            // tslint:disable-next-line:no-magic-numbers
                            tempOptions.secondary = 10;
                        }
                    }
                }
                delete tempOptions.size;

                let response = "";
                // Handle the print attributes option
                if (!isNullOrUndefined(tempOptions.showAttributes)) {
                    if (tempOptions.showAttributes) {
                        delete tempOptions.showAttributes;
                        response = TextUtils.prettyJson(tempOptions);
                    } else {
                        delete tempOptions.showAttributes;
                    }
                }

                const endpoint: string = ZosFilesConstants.RESOURCE + ZosFilesConstants.RES_DS_FILES + "/" + dataSetName;
                const headers: IHeaderContent[] = [ZosmfHeaders.ACCEPT_ENCODING];
                if (options && options.responseTimeout != null) {
                    headers.push({[ZosmfHeaders.X_IBM_RESPONSE_TIMEOUT]: options.responseTimeout.toString()});
                }

                Create.dataSetValidateOptions(tempOptions);

                await ZosmfRestClient.postExpectString(session, endpoint, headers, JSON.stringify(tempOptions));

                return {
                    success: true,
                    commandResponse: response + ZosFilesMessages.dataSetCreatedSuccessfully.message
                };
            } catch (error) {
                throw error;
            }
        }
    }

    public static async dataSetLike(session: AbstractSession,
                                    dataSetName: string,
                                    likeDataSetName: string,
                                    options?: Partial<ICreateDataSetOptions>): Promise<IZosFilesResponse> {
        // Required
        ImperativeExpect.toNotBeNullOrUndefined(dataSetName, ZosFilesMessages.missingDatasetName.message);
        ImperativeExpect.toNotBeNullOrUndefined(likeDataSetName, ZosFilesMessages.missingDatasetLikeName.message);

        // Removes undefined properties
        const tempOptions = !isNullOrUndefined(options) ? JSON.parse(JSON.stringify({ like: likeDataSetName, ...(options || {}) })) : {};
        Create.dataSetValidateOptions(tempOptions);

        try {
            const endpoint: string = ZosFilesConstants.RESOURCE + ZosFilesConstants.RES_DS_FILES + "/" + dataSetName;

<<<<<<< HEAD
            await ZosmfRestClient.postExpectString(session, endpoint, [ZosmfHeaders.ACCEPT_ENCODING],
                JSON.stringify({ like: likeDataSetName }));
=======
            const data = await ZosmfRestClient.postExpectString(session, endpoint, [], JSON.stringify(tempOptions));
>>>>>>> 8069f3a4

            return {
                success: true,
                commandResponse: ZosFilesMessages.dataSetCreatedSuccessfully.message
            };
        } catch (error) {
            throw error;
        }
    }

    /**
     * Validate supplied parameters
     * @static
     * @param options - additional options for the creation of the data set
     */
    public static dataSetValidateOptions(options: ICreateDataSetOptions) {

        ImperativeExpect.toNotBeNullOrUndefined(options, ZosFilesMessages.missingFilesCreateOptions.message);

        const tempOptions: any = options;

        for (const option in tempOptions) {
            if (tempOptions.hasOwnProperty(option)) {
                switch (option) {

                    case "alcunit":
                        // zOSMF defaults to TRK if missing so mimic it's behavior
                        if (isNullOrUndefined(tempOptions.alcunit)) {
                            tempOptions.alcunit = "TRK";
                        }

                        // Only CYL and TRK valid
                        switch (tempOptions.alcunit.toUpperCase()) {
                            case "CYL":
                            case "TRK":
                                break;
                            default:
                                throw new ImperativeError({ msg: ZosFilesMessages.invalidAlcunitOption.message + tempOptions.alcunit });
                        }

                        break;

                    case "avgblk":
                        // no validation at this time
                        break;

                    case "blksize":
                        // zOSMF defaults to TRK if missing so mimic it's behavior
                        if (isNullOrUndefined(tempOptions.blksize)) {
                            tempOptions.blksize = tempOptions.lrecl;
                        }
                        break;

                    case "lrecl":
                        // Required
                        ImperativeExpect.toNotBeNullOrUndefined(tempOptions.lrecl, ZosFilesMessages.missingRecordLength.message);

                        break;

                    case "dirblk":
                        // Validate non-zero if dsorg is PS
                        if (tempOptions.dirblk !== 0 && tempOptions.dsorg === "PS") {
                            throw new ImperativeError({ msg: ZosFilesMessages.invalidPSDsorgDirblkCombination.message });
                        }
                        // Validate non-zero if 'dsorg' is PO
                        if (tempOptions.dirblk === 0 && tempOptions.dsorg === "PO") {
                            throw new ImperativeError({ msg: ZosFilesMessages.invalidPODsorgDirblkCombination.message });
                        }

                        break;

                    case "dsntype":
                        // Key to create a PDSE.
                        const type: string = tempOptions.dsntype.toUpperCase();
                        const availableTypes = ["BASIC", "EXTPREF", "EXTREQ", "HFS", "LARGE", "PDS", "LIBRARY", "PIPE"];
                        if (availableTypes.indexOf(type) === -1) {
                            throw new ImperativeError({ msg: ZosFilesMessages.invalidDsntypeOption.message + tempOptions.dsntype });
                        }
                        break;

                    case "dsorg":
                        // Only PO and PS valid
                        switch (tempOptions.dsorg.toUpperCase()) {
                            case "PO":
                            case "PS":
                                break;

                            default:
                                throw new ImperativeError({ msg: ZosFilesMessages.invalidDsorgOption.message + tempOptions.dsorg });
                        }

                        break;

                    case "primary":
                        // Required
                        ImperativeExpect.toNotBeNullOrUndefined(tempOptions.primary, ZosFilesMessages.missingPrimary.message);

                        // Validate maximum allocation quantity
                        if (tempOptions.primary > ZosFilesConstants.MAX_ALLOC_QUANTITY) {
                            throw new ImperativeError({ msg: ZosFilesMessages.maximumAllocationQuantityExceeded.message + " for 'primary'." });
                        }
                        break;

                    case "secondary":
                        // zOSMF defaults to 0 if missing so mimic it's behavior
                        if (isNullOrUndefined(tempOptions.secondary)) {
                            tempOptions.secondary = 0;
                        }

                        // Validate maximum allocation quantity
                        if (tempOptions.secondary > ZosFilesConstants.MAX_ALLOC_QUANTITY) {
                            throw new ImperativeError({ msg: ZosFilesMessages.maximumAllocationQuantityExceeded.message + " for 'secondary'." });
                        }
                        break;

                    case "recfm":
                        // zOSMF defaults to F if missing so mimic it's behavior
                        if (isNullOrUndefined(tempOptions.recfm)) {
                            tempOptions.recfm = "F";
                        }

                        // F, V, or U are required; B, A, M, S, T or additional
                        // VBA works on mainframe but not via zOSMF
                        switch (tempOptions.recfm.toUpperCase()) {
                            case "F":
                            case "FB":
                            case "V":
                            case "VB":
                            case "U":
                                break;
                            default:
                                throw new ImperativeError({ msg: ZosFilesMessages.invalidRecfmOption.message + tempOptions.recfm });
                        }
                        break;

                    // SMS class values
                    case "mgntclass":
                    case "storclass":
                    case "dataclass":
                        // no validation

                        break;

                    case "unit":
                    case "volser":
                    case "responseTimeout":
                    case "like":
                        // no validation

                        break;

                    default:
                        throw new ImperativeError({ msg: ZosFilesMessages.invalidFilesCreateOption.message + option });

                }
            }
        }
    }

    // ____________________________________________________________________________
    /**
     * Create a VSAM cluster
     * @param {AbstractSession} session - An established z/OSMF session
     * @param {string} dataSetName - the name of the dataset for the created cluster
     * @param {Partial<ICreateVsamOptions>} options - options for the creation of the cluster
     * @example
     * ```typescript
     *
     *     sessCfg: ISession = yourFunctionToCreateSessCfgFromArgs(commandParameters.arguments);
     *     sessCfgWithCreds = await ConnectionPropsForSessCfg.addPropsOrPrompt<ISession>(
     *         sessCfg, commandParameters.arguments
     *     );
     *     session = new Session(sessCfgWithCreds);
     *
     *     // The option keys are defined in ZosFilesCreateOptions,
     *     // ZosFilesCreateExtraOptions and VsamCreateOptions.
     *     //
     *     const createVsamOptions: Partial<ICreateVsamOptions> = {
     *         dsorg: "INDEXED",
     *         size: "640KB",
     *         secondary: 64
     *         showAttributes: true
     *     }));
     *
     *     try {
     *         createResponse = await Create.vsam(
     *             session, "SOME.DATASET.NAME", createVsamOptions
     *         );
     *     }
     *     catch (impErr) {
     *         // handle any error
     *     }
     *
     *     // use the results in createResponse.commandResponse
     * ```
     * @returns {Promise<IZosFilesResponse>}
     */
    public static async vsam(
        session: AbstractSession,
        dataSetName: string,
        options?: Partial<ICreateVsamOptions>)
        : Promise<IZosFilesResponse> {
        // We require the dataset name
        ImperativeExpect.toNotBeNullOrUndefined(dataSetName, ZosFilesMessages.missingDatasetName.message);

        const idcamsOptions: ICreateVsamOptions = this.vsamConvertToIdcamsOptions(options);

        // format the attributes to show, and remove the option
        let attribText = "";
        if (!isNullOrUndefined(idcamsOptions.showAttributes)) {
            if (idcamsOptions.showAttributes) {
                delete idcamsOptions.showAttributes;
                attribText = ZosFilesMessages.attributeTitle.message + TextUtils.prettyJson(idcamsOptions);
            } else {
                delete idcamsOptions.showAttributes;
            }
        }

        let respTimeout: number;
        if (options) {
            respTimeout = options.responseTimeout
        }

        try {
            this.vsamValidateOptions(idcamsOptions);

            // We invoke IDCAMS to create the VSAM cluster
            const idcamsCmds = this.vsamFormIdcamsCreateCmd(dataSetName, idcamsOptions);
            Logger.getAppLogger().debug("Invoking this IDCAMS command:\n" + idcamsCmds.join("\n"));
            const idcamsResponse: IZosFilesResponse = await Invoke.ams(session, idcamsCmds, {responseTimeout: respTimeout});
            return {
                success: true,
                commandResponse: attribText + ZosFilesMessages.dataSetCreatedSuccessfully.message,
                apiResponse: idcamsResponse
            };
        } catch (error) {
            const impErr = new ImperativeError({
                msg: attribText + error.mDetails.msg,
                causeErrors: error.mDetails.causeErrors,
                additionalDetails: error.mDetails.additionalDetails
            });
            Logger.getAppLogger().error(impErr.toString());
            throw impErr;
        }
    }


    /**
     * Create a uss file or folder
     * @param {AbstractSession} session              - z/OSMF connection info
     * @param {string} ussPath                       - USS path to create file or directory
     * @param {string} type                          - the request type "file" or "directory"
     * @param {string} mode                          - the characters to describe permissions
     * @returns {Promise<IZosFilesResponse>}
     */
    public static async uss(session: AbstractSession,
                            ussPath: string,
                            type: string,
                            mode?: string,
                            options?: IZosFilesOptions)
        : Promise<IZosFilesResponse> {
        ImperativeExpect.toNotBeNullOrUndefined(type, ZosFilesMessages.missingRequestType.message);
        ImperativeExpect.toNotBeEqual(type, "", ZosFilesMessages.missingRequestType.message);
        ussPath = path.posix.normalize(ussPath);
        ussPath = ussPath.charAt(0) === "/" ? ussPath.substring(1) : ussPath;
        ussPath = encodeURIComponent(ussPath);
        const parameters: string = `${ZosFilesConstants.RESOURCE}${ZosFilesConstants.RES_USS_FILES}/${ussPath}`;
        const headers: IHeaderContent[] = [Headers.APPLICATION_JSON, ZosmfHeaders.ACCEPT_ENCODING];
        if (options && options.responseTimeout != null) {
            headers.push({[ZosmfHeaders.X_IBM_RESPONSE_TIMEOUT]: options.responseTimeout.toString()});
        }
        let payload: object = { type };
        if (mode) {
            payload = { ...payload, ...{ mode } };
        }
        const data = await ZosmfRestClient.postExpectString(session, parameters, headers, payload);

        return {
            success: true,
            commandResponse: ZosFilesMessages.ussCreatedSuccessfully.message,
            apiResponse: data
        };
    }

    public static async zfs(
        session: AbstractSession,
        fileSystemName: string,
        options?: Partial<ICreateZfsOptions>)
        : Promise<IZosFilesResponse> {
        // We require the file system name
        ImperativeExpect.toNotBeNullOrUndefined(fileSystemName, ZosFilesMessages.missingFileSystemName.message);

        // Removes undefined properties
        const tempOptions = !isNullOrUndefined(options) ? JSON.parse(JSON.stringify(options)) : {};

        let endpoint: string = ZosFilesConstants.RESOURCE + ZosFilesConstants.RES_ZFS_FILES + "/" + fileSystemName;

        this.zfsValidateOptions(tempOptions);
        tempOptions.JSONversion = 1;

        if (!isNullOrUndefined(tempOptions.timeout)) {
            endpoint += `?timeout=${tempOptions.timeout}`;
            delete tempOptions.timeout;
        }

        const jsonContent = JSON.stringify(tempOptions);
        const headers = [{ "Content-Length": jsonContent.length }, ZosmfHeaders.ACCEPT_ENCODING];

        const data = await ZosmfRestClient.postExpectString(session, endpoint, headers, jsonContent);

        return {
            success: true,
            commandResponse: ZosFilesMessages.zfsCreatedSuccessfully.message,
            apiResponse: data
        };
    }

    // ____________________________________________________________________________
    /**
     * Convert the options received from the CLI into options that we supply to IDCAMS.
     * @param {ICreateVsamOptions} cliOptions - The set of options from our CLI
     * @returns {ICreateVsamOptions} - Options to provide to IDCAMS.
     */
    private static vsamConvertToIdcamsOptions(cliOptions: ICreateVsamOptions): ICreateVsamOptions {
        // Removes undefined properties
        let idcamsOptions = isNullOrUndefined(cliOptions) ? {} : JSON.parse(JSON.stringify(cliOptions));

        // convert the zowe size into IDCAMS allocationUnit and primarySpace
        let matchArray;
        if (idcamsOptions.size) {
            idcamsOptions.size = idcamsOptions.size.toUpperCase();
            matchArray = idcamsOptions.size.match(/[A-Z]+/g);
            if (matchArray) {
                // the text part of size is the allocation unit
                idcamsOptions.alcunit = matchArray[0];
            }

            matchArray = idcamsOptions.size.match(/[0-9]+/g);
            if (matchArray) {
                // the numeric part of size is the primary space
                idcamsOptions.primary = matchArray[0];
            }

            delete idcamsOptions.size;
        }

        // start with our default options, and override with any supplied options.
        idcamsOptions = { ...CreateDefaults.VSAM, ...idcamsOptions };

        // when secondary is not specified, use 10% of primary
        if (isNullOrUndefined(idcamsOptions.secondary)) {
            const tenPercent = 0.10;
            idcamsOptions.secondary = Math.round(idcamsOptions.primary * tenPercent);
        }

        return idcamsOptions;
    }

    // ____________________________________________________________________________
    /**
     * Form the IDCAMS command to create a VSAM cluster
     * @param {string} dataSetName - the name of the dataset for the created cluster
     * @param options - options for the creation of the cluster
     * @returns {string} - The IDCAMS command to be invoked.
     */
    private static vsamFormIdcamsCreateCmd(
        dataSetName: string,
        options: ICreateVsamOptions)
        : string[] {
        return [
            "DEFINE CLUSTER -\n" +
            "(" +
            "NAME('" + dataSetName.toUpperCase() + "') -\n" +
            options.dsorg.toUpperCase() + " -\n" +
            options.alcunit.toUpperCase() + "(" + options.primary + " " + options.secondary + ")" + " -\n" +
            (options.retainTo ? "TO(" + options.retainTo + ") -\n" : "") +
            (options.retainFor ? "FOR(" + options.retainFor + ") -\n" : "") +
            (options.volumes ? "VOLUMES(" + options.volumes.toUpperCase() + ") -\n" : "") +
            (options.storclass ? "STORAGECLASS(" + options.storclass + ") -\n" : "") +
            (options.mgntclass ? "MANAGEMENTCLASS(" + options.mgntclass + ") -\n" : "") +
            (options.dataclass ? "DATACLASS(" + options.dataclass + ") -\n" : "") +
            ")"
        ];
    }

    // ____________________________________________________________________________
    /**
     * Validate the options for the command to create a VSAM cluster
     * @param options - options for the creation of the cluster
     */
    private static vsamValidateOptions(options: ICreateVsamOptions): void {
        ImperativeExpect.toNotBeNullOrUndefined(options,
            ZosFilesMessages.missingFilesCreateOptions.message
        );

        /* If our caller does not supply these options, we supply default values for them,
         * so they should exist at this point.
         */
        ImperativeExpect.toNotBeNullOrUndefined(options.dsorg,
            ZosFilesMessages.missingVsamOption.message + "dsorg"
        );
        ImperativeExpect.toNotBeNullOrUndefined(options.alcunit,
            ZosFilesMessages.missingVsamOption.message + "alcunit"
        );
        ImperativeExpect.toNotBeNullOrUndefined(options.primary,
            ZosFilesMessages.missingVsamOption.message + "primary"
        );
        ImperativeExpect.toNotBeNullOrUndefined(options.secondary,
            ZosFilesMessages.missingVsamOption.message + "secondary"
        );

        // validate specific options
        for (const option in options) {
            if (options.hasOwnProperty(option)) {
                switch (option) {

                    case "dsorg":
                        if (!ZosFilesConstants.VSAM_DSORG_CHOICES.includes(options.dsorg.toUpperCase())) {
                            throw new ImperativeError({
                                msg: ZosFilesMessages.invalidDsorgOption.message + options.dsorg
                            });
                        }
                        break;

                    case "alcunit":
                        if (!ZosFilesConstants.VSAM_ALCUNIT_CHOICES.includes(options.alcunit.toUpperCase())) {
                            throw new ImperativeError({
                                msg: ZosFilesMessages.invalidAlcunitOption.message + options.alcunit
                            });
                        }
                        break;

                    case "primary":
                    case "secondary":
                        // Validate maximum allocation quantity
                        if (options[option] > ZosFilesConstants.MAX_ALLOC_QUANTITY) {
                            throw new ImperativeError({
                                msg: ZosFilesMessages.maximumAllocationQuantityExceeded.message + " " +
                                    ZosFilesMessages.commonFor.message + " '" + option + "' " + ZosFilesMessages.commonWithValue.message +
                                    " = " + options[option] + "."
                            });
                        }
                        break;

                    case "retainFor":
                        if (options[option] < ZosFilesConstants.MIN_RETAIN_DAYS ||
                            options[option] > ZosFilesConstants.MAX_RETAIN_DAYS) {
                            throw new ImperativeError({
                                msg: TextUtils.formatMessage(ZosFilesMessages.valueOutOfBounds.message, {
                                    optionName: option,
                                    value: options[option],
                                    minValue: ZosFilesConstants.MIN_RETAIN_DAYS,
                                    maxValue: ZosFilesConstants.MAX_RETAIN_DAYS
                                })
                            });
                        }
                        break;

                    case "retainTo":
                    case "volumes":
                    case "storclass":
                    case "mgntclass":
                    case "dataclass":
                    case "responseTimeout":
                        // no validation at this time
                        break;

                    default:
                        throw new ImperativeError({ msg: ZosFilesMessages.invalidFilesCreateOption.message + option });

                } // end switch
            }
        } // end for
    }

    // ____________________________________________________________________________
    /**
     * Validate the options for the command to create a z/OS file system
     * @param options - options for the creation of the file system
     */
    private static zfsValidateOptions(options: ICreateZfsOptions): void {
        ImperativeExpect.toNotBeNullOrUndefined(options,
            ZosFilesMessages.missingFilesCreateOptions.message
        );

        /* If our caller does not supply these options, we supply default values for them,
         * so they should exist at this point.
         */
        ImperativeExpect.toNotBeNullOrUndefined(options.perms,
            ZosFilesMessages.missingZfsOption.message + "perms"
        );
        ImperativeExpect.toNotBeNullOrUndefined(options.cylsPri,
            ZosFilesMessages.missingZfsOption.message + "cyls-pri"
        );
        ImperativeExpect.toNotBeNullOrUndefined(options.cylsSec,
            ZosFilesMessages.missingZfsOption.message + "cyls-sec"
        );
        ImperativeExpect.toNotBeNullOrUndefined(options.timeout,
            ZosFilesMessages.missingZfsOption.message + "timeout"
        );

        // validate specific options
        for (const option in options) {
            if (options.hasOwnProperty(option)) {
                switch (option) {

                    case "perms":
                        const maxPerm = 777;
                        if ((options.perms < 0) || (options.perms > maxPerm)) {
                            throw new ImperativeError({
                                msg: ZosFilesMessages.invalidPermsOption.message + options.perms
                            });
                        }
                        break;

                    case "cylsPri":
                    case "cylsSec":
                        // Validate maximum allocation quantity
                        if (options[option] > ZosFilesConstants.MAX_ALLOC_QUANTITY) {
                            throw new ImperativeError({
                                msg: ZosFilesMessages.maximumAllocationQuantityExceeded.message + " " +
                                    ZosFilesMessages.commonFor.message + " '" + option + "' " + ZosFilesMessages.commonWithValue.message +
                                    " = " + options[option] + "."
                            });
                        }
                        break;

                    case "owner":
                    case "group":
                    case "storclass":
                    case "mgntclass":
                    case "dataclass":
                    case "volumes":
                    case "timeout":
                    case "responseTimeout":
                        // no validation at this time
                        break;

                    default:
                        throw new ImperativeError({ msg: ZosFilesMessages.invalidFilesCreateOption.message + option });

                } // end switch
            }
        } // end for
    }
}<|MERGE_RESOLUTION|>--- conflicted
+++ resolved
@@ -153,12 +153,7 @@
         try {
             const endpoint: string = ZosFilesConstants.RESOURCE + ZosFilesConstants.RES_DS_FILES + "/" + dataSetName;
 
-<<<<<<< HEAD
-            await ZosmfRestClient.postExpectString(session, endpoint, [ZosmfHeaders.ACCEPT_ENCODING],
-                JSON.stringify({ like: likeDataSetName }));
-=======
-            const data = await ZosmfRestClient.postExpectString(session, endpoint, [], JSON.stringify(tempOptions));
->>>>>>> 8069f3a4
+            await ZosmfRestClient.postExpectString(session, endpoint, [ZosmfHeaders.ACCEPT_ENCODING], JSON.stringify(tempOptions));
 
             return {
                 success: true,
