--- conflicted
+++ resolved
@@ -26,12 +26,9 @@
 import { IUploadFile } from "./doc/IUploadFile";
 import { IUploadDir } from "./doc/IUploadDir";
 import { asyncPool } from "../../../../../utils";
-<<<<<<< HEAD
 import { ZosFilesAttributes, TransferMode } from "../../utils/ZosFilesAttributes";
 import { Utilities, Tag } from "../utilities";
-=======
 import { Readable } from "stream";
->>>>>>> c238c2be
 
 export class Upload {
 
@@ -494,6 +491,7 @@
                                         ussname: string,
                                         uploadStream: Readable,
                                         binary: boolean = false,
+                                        localEncoding?: string,
                                         task?: ITaskWithStatus) {
         ImperativeExpect.toNotBeNullOrUndefined(ussname, ZosFilesMessages.missingUSSFileName.message);
         ussname = path.posix.normalize(ussname);
@@ -504,6 +502,9 @@
         if (binary) {
             headers.push(ZosmfHeaders.OCTET_STREAM);
             headers.push(ZosmfHeaders.X_IBM_BINARY);
+        } else if (localEncoding) {
+            headers.push({"Content-Type": localEncoding});
+            headers.push(ZosmfHeaders.X_IBM_TEXT);
         } else {
             headers.push(ZosmfHeaders.TEXT_PLAIN);
         }
@@ -517,11 +518,8 @@
                                       inputFile: string,
                                       ussname: string,
                                       binary: boolean = false,
-<<<<<<< HEAD
-                                      localEncoding?: string): Promise<IZosFilesResponse> {
-=======
+                                      localEncoding?: string,
                                       task?: ITaskWithStatus): Promise<IZosFilesResponse> {
->>>>>>> c238c2be
         ImperativeExpect.toNotBeNullOrUndefined(inputFile, ZosFilesMessages.missingInputFile.message);
         ImperativeExpect.toNotBeNullOrUndefined(ussname, ZosFilesMessages.missingUSSFileName.message);
         ImperativeExpect.toNotBeEqual(ussname, "", ZosFilesMessages.missingUSSFileName.message);
@@ -552,14 +550,8 @@
 
         let result: IUploadResult;
         // read payload from file
-<<<<<<< HEAD
-        payload = fs.readFileSync(inputFile);
-
-        await this.bufferToUSSFile(session, ussname, payload, binary, localEncoding);
-=======
         const uploadStream = IO.createReadStream(inputFile);
-        await this.streamToUSSFile(session, ussname, uploadStream, binary, task);
->>>>>>> c238c2be
+        await this.streamToUSSFile(session, ussname, uploadStream, binary, localEncoding, task);
         result = {
             success: true,
             from: inputFile,
@@ -667,8 +659,6 @@
         }
     }
 
-<<<<<<< HEAD
-=======
     /**
      * Check if USS directory exists
      * @param {AbstractSession} session - z/OS connection info
@@ -691,7 +681,6 @@
         }
         return false;
     }
->>>>>>> c238c2be
 
     /**
      * Upload directory to USS recursively
@@ -764,11 +753,7 @@
             const createDirUploadPromise = async (dir: IUploadDir) => {
                 const tempUssname = path.posix.join(ussname, dir.dirName);
                 const isDirectoryExists = await this.isDirectoryExist(session, tempUssname);
-<<<<<<< HEAD
-                if(!isDirectoryExists) {
-=======
                 if (!isDirectoryExists) {
->>>>>>> c238c2be
                     return Create.uss(session, tempUssname, "directory");
                 }
             };
@@ -820,29 +805,6 @@
             commandResponse: ZosFilesMessages.ussDirUploadedSuccessfully.message,
             apiResponse: result
         };
-    }
-
-    /**
-     * Check if USS directory exists
-     * @param {AbstractSession} session - z/OS connection info
-     * @param {string} ussname          - the name of uss folder
-     * @return {Promise<boolean>}
-     */
-    public static async isDirectoryExist(session: AbstractSession, ussname: string): Promise<boolean> {
-        ussname = path.posix.normalize(ussname);
-        ussname = encodeURIComponent(ussname);
-        const parameters: string = `${ZosFilesConstants.RES_USS_FILES}?path=${ussname}`;
-        try {
-            const response: any = await ZosmfRestClient.getExpectJSON(session, ZosFilesConstants.RESOURCE + parameters);
-            if(response.items) {
-                return true;
-            }
-        } catch (err) {
-            if (err) {
-                return false;
-            }
-        }
-        return false;
     }
 
     private static async uploadFile(localPath: string, ussPath: string,
