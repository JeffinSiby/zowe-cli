/*
* This program and the accompanying materials are made available under the terms of the
* Eclipse Public License v2.0 which accompanies this distribution, and is available at
* https://www.eclipse.org/legal/epl-v20.html
*
* SPDX-License-Identifier: EPL-2.0
*
* Copyright Contributors to the Zowe Project.
*
*/

import { TextUtils } from "@zowe/imperative";
import { Constants } from "../../../../Constants";

export default {
    COMMON: {
        ATTRIBUTE_TITLE: "The following attributes are used during creation:\n",
        FOR: "for",
        TO: "to",
        WITH_VALUE: "with value"
    },
    CREATE: {
        DESCRIPTION: "Create data sets",
        ACTIONS: {
            DATA_SET_BINARY: {
                DESCRIPTION: "Create executable data sets",
                EXAMPLES: {
                    EX1: "Create an empty binary partitioned data set (PDS) with default parameters"
                }
            },
            DATA_SET_CLASSIC: {
                DESCRIPTION: "Create classic data sets (JCL, HLASM, CBL, etc...)",
                EXAMPLES: {
                    EX1: "Create an empty z/OS 'classic' PDS with default parameters"
                }
            },
            DATA_SET_C: {
                DESCRIPTION: "Create data sets for C code programming",
                EXAMPLES: {
                    EX1: "Create an empty C code PDS with default parameters"
                }
            },
            DATA_SET_PARTITIONED: {
                DESCRIPTION: "Create partitioned data sets (PDS)",
                EXAMPLES: {
                    EX1: "Create an empty PDS with default parameters"
                }
            },
            DATA_SET_SEQUENTIAL: {
                DESCRIPTION: "Create physical sequential data sets (PS)",
                EXAMPLES: {
                    EX1: "Create an empty physical sequential data set with default parameters"
                }
            },
            VSAM: {
                DESCRIPTION: "Create a VSAM cluster",
                POSITIONALS: {
                    DATASETNAME: "The name of the dataset in which to create a VSAM cluster"
                },
                OPTIONS: {
                    RETAINFOR: "The number of days that the VSAM cluster will be retained on the system. You can delete the cluster at any " +
                        "time when neither retain-for nor retain-to is specified.",
                    RETAINTO: "The earliest date that a command without the PURGE parameter can delete an entry. Specify the expiration " +
                        "date in the form yyyyddd, where yyyy is a four-digit year" +
                        " (maximum value: 2155) and ddd is the three-digit day of the year " +
                        "from 001 through 365 (for non-leap years) or 366 (for leap years). You can delete the cluster at any time when neither " +
                        "retain-for nor retain-to is used. You cannot specify both the 'retain-to' and 'retain-for' options.",
                    SECONDARY: "The number of items for the secondary space allocation (for example, 840). " +
                        "The type of item allocated is the same as the type used for the '--size' option. " +
                        "If you do not specify a secondary allocation, a value of ~10% of the primary allocation is used.",
                    SIZE: "The primary size to allocate for the VSAM cluster. Specify size as the number of items to allocate (nItems). " +
                        "You specify the type of item by keyword.",
                    VOLUMES: "The storage volumes on which to allocate a VSAM cluster. Specify a single volume by its volume serial (VOLSER). To " +
                        "specify more than one volume, enclose the option in double-quotes and separate each VOLSER with a space. " +
                        "You must specify the volumes option when your cluster is not SMS-managed."
                },
                EXAMPLES: {
                    DEFAULT_VALUES: `Create a VSAM data set named "SOME.DATA.SET.NAME" using default values of INDEXED, 840 KB primary storage and ` +
                        `84 KB secondary storage`,
                    SHOW_FIVE_MB: `Create a 5 MB LINEAR VSAM data set named "SOME.DATA.SET.NAME" with 1 MB of secondary space. Show the properties ` +
                        `of the data set when it is created`,
                    RETAIN_100_DAYS: `Create a VSAM data set named "SOME.DATA.SET.NAME", which is retained for 100 days`
                }
            },
            ZFS: {
                SUMMARY: "Create a z/OS file system",
                DESCRIPTION: "Create a z/OS file system.",
                POSITIONALS: {
                    FILESYSTEMNAME: "The name of the file system to create."
                },
                OPTIONS: {
                    OWNER: "The z/OS user ID or UID for the owner of the ZFS root directory.",
                    GROUP: "The z/OS group ID or GID for the group of the ZFS root directory.",
                    PERMS: "The permissions code for the ZFS root directory.",
                    CYLS_PRI: "The number of primary cylinders to allocate for the ZFS.",
                    CYLS_SEC: "The number of secondary cylinders to allocate for the ZFS.",
                    VOLUMES: "The storage volumes on which to allocate the z/OS file system. Specify a single volume by its volume serial " +
                    "(VOLSER). To specify more than one volume, separate each VOLSER with a space. You must specify the volumes option when your " +
                    "cluster is not SMS-managed.",
                    TIMEOUT: `The number of seconds to wait for the underlying "zfsadm format" command to complete. If this command times out, ` +
                    `the ZFS may have been created but not formatted correctly.`
                },
                EXAMPLES: {
                    DEFAULT_VALUES: `Create a ZFS named "HLQ.MYNEW.ZFS" using default values of 755 permissions, 10 primary and 2 secondary ` +
                    `cylinders allocated, and a timeout of 20 seconds`,
                    SPECIFY_CYLS: `Create a ZFS with 100 primary and 10 secondary cylinders allocated`,
                    SPECIFY_VOLUMES: `Create a ZFS specifying the volumes that should be used`
                }
            },
            USSFILE: {
                SUMMARY: "Create a UNIX file",
                DESCRIPTION: "Create a UNIX file.",
                POSITIONALS: {
                    PATH: "The name of the file that you want to create."
                },
                OPTIONS: {
                    MODE: "Specifies the file permission bits to use when creating the file. "
                },
                EXAMPLES: {
                    CREATE_FILE: `Create a USS file named "test.ext" `,
                    SPECIFY_MODE: `Create a USS file named "text.txt" with mode "rwxrwxrwx" `
                }
            },
            USSDIR: {
                SUMMARY: "Create a UNIX directory",
                DESCRIPTION: "Create a UNIX directory.",
                POSITIONALS: {
                    PATH: "The name of the directory that you want to create."
                },
                OPTIONS: {
                    MODE: "Specifies the file permission bits to use when creating the directory."
                },
                EXAMPLES: {
                    CREATE_DIRECTORY: `Create a USS directory named "testDir" `,
                    SPECIFY_MODE: `Create a USS directory named "testDir" with mode "rwxrwxrwx" `
                }
            }
        },
        POSITIONALS: {
            DATASETNAME: "The name of the data set that you want to create"
        },
        OPTIONS: {
            VOLSER: "The volume serial (VOLSER) on which you want the data set to be placed. A VOLSER is analogous to a drive name on a PC.",
            UNIT: "The device type, also known as 'unit'",
            DSORG: "The data set organization",
            ALCUNIT: "The allocation unit (for example, CYL for Cylinders)",
            PRIMARY: "The primary space allocation (for example, 5)",
            SECONDARY: "The secondary space allocation (for example, 1)",
            DIRBLK: "The number of directory blocks (for example, 25)",
            AVGBLK: "The number of average blocks (for example, 25)",
            RECFM: `The record format for the data set (for example, FB for "Fixed Block")`,
            BLKSIZE: "The block size for the data set (for example, 6160)",
            LRECL: "The logical record length. Analogous to the length of a line (for example, 80)",
            STORECLASS: "The SMS storage class to use for the allocation",
            MGNTCLASS: "The SMS management class to use for the allocation",
            DATACLASS: "The SMS data class to use for the allocation",
            DSNTYPE: "The data set type",
            FLATFILE: "Indicates that you want to create the data set as a physical sequential file (flat file). A physical sequential file " +
                "differs from a partitioned data set (PDS) because it cannot contain members, only file contents.",
            SHOWATTRIBUTES: "Show the full allocation attributes",
            SIZE: "The size of the data set (specified as nCYL or nTRK - where n is the number of cylinders or tracks). Sets the primary " +
                "allocation (the secondary allocation becomes ~10% of the primary)."
        }
    },
    COPY: {
        DESCRIPTION: "Copy a data set ",
        ACTIONS: {
            DATA_SET: {
                DESCRIPTION: "Copy a data set to another data set",
                POSITIONALS: {
                    FROMDSNAME: "The name of the data set that you want to copy from",
                    TODSNAME: "The name of the data set that you want to copy to (data set must be preallocated)"
                },
                OPTIONS: {
                },
                EXAMPLES: {
                    EX1: "Copy the data set named 'USER.FROM.SET' to the data set named 'USER.TO.SET'",
                    EX2: "Copy the data set member named 'USER.FROM.SET(MEM1)' to the data set member named 'USER.TO.SET(MEM2)'",
                    EX3: "Copy the data set named 'USER.FROM.SET' to the data set member named 'USER.TO.SET(MEM2)'",
                    EX4: "Copy the data set member named 'USER.FROM.SET(MEM1)' to the data set named 'USER.TO.SET'"
                }
            }
        }
    },
    DELETE: {
        DESCRIPTION: "Delete a data set or Unix System Services file",
        ACTIONS: {
            DATA_SET: {
                DESCRIPTION: "Delete a data set or data set member permanently",
                POSITIONALS: {
                    DSNAME: "The name of the data set that you want to delete"
                },
                OPTIONS: {
                    VOLUME: "The volume serial (VOLSER) where the data set resides. The option is required only when the data set is not" +
                        " catalogued on the system.",
                    FOR_SURE: "Specify this option to confirm that you want to delete the data set permanently."
                },
                EXAMPLES: {
                    EX1: "Delete the data set named 'ibmuser.cntl'",
                    EX2: "Delete the data set member named 'ibmuser.cntl(mem)'"
                }
            },
            VSAM: {
                DESCRIPTION: "Delete a VSAM cluster permanently",
                POSITIONALS: {
                    DSNAME: "The name of the VSAM cluster that you want to delete"
                },
                OPTIONS: {
                    FOR_SURE: "Specify this option to confirm that you want to delete the VSAM cluster permanently.",
                    ERASE: "Specify this option to overwrite the data component for the cluster with binary zeros. This " +
                        "option is ignored if the NOERASE attribute was specified when the cluster was defined or altered.",
                    PURGE: "Specify this option to delete the VSAM cluster regardless of its retention period or date."
                },
                EXAMPLES: {
                    EX1: "Delete the VSAM data set named 'ibmuser.cntl.vsam'",
                    EX2: "Delete all expired VSAM data sets that match 'ibmuser.AAA.**.FFF'",
                    EX3: "Delete a non-expired VSAM data set named 'ibmuser.cntl.vsam'",
                    EX4: "Delete an expired VSAM data set named 'ibmuser.cntl.vsam' by overwriting the components with zeros"
                }
            },
            USS: {
                DESCRIPTION: "Delete a Unix Systems Services (USS) File or directory permanently",
                POSITIONALS: {
                    FILENAME: "The name of the file or directory that you want to delete"
                },
                OPTIONS: {
                    FOR_SURE: "Specify this option to confirm that you want to delete the file or directory permanently.",
                    RECURSIVE: "Delete directories recursively."
                },
                EXAMPLES: {
                    EX1: "Delete the empty directory '/u/ibmuser/testcases'",
                    EX2: "Delete the file named '/a/ibmuser/my_text.txt'",
                    EX3: "Recursively delete the directory named '/u/ibmuser/testcases'"
                }
            },
            ZFS: {
                SUMMARY: "Delete a z/OS file system permanently",
                DESCRIPTION: "Delete a z/OS file system permanently.",
                POSITIONALS: {
                    FILESYSTEMNAME: "The name of the z/OS file system that you want to delete."
                },
                OPTIONS: {
                    FOR_SURE: "Specify this option to confirm that you want to delete the ZFS permanently."
                },
                EXAMPLES: {
                    EX1: "Delete the z/OS file system 'HLQ.MYNEW.ZFS'"
                }
            }
        }
    },
    DOWNLOAD: {
        SUMMARY: "Download content from z/OS data sets and USS files",
        DESCRIPTION: "Download content from z/OS data sets and USS files to your PC",
        ACTIONS: {
            ALL_MEMBERS: {
                SUMMARY: "Download all members from a pds",
                DESCRIPTION: "Download all members from a partitioned data set to a local folder",
                POSITIONALS: {
                    DATASETNAME: "The name of the data set from which you want to download members"
                },
                EXAMPLES: {
                    EX1: `Download the members of the data set "ibmuser.loadlib" in binary mode to the directory "loadlib/"`,
                    EX2: `Download the members of the data set "ibmuser.cntl" in text mode to the directory "jcl/"`
                }
            },
            DATA_SET: {
                SUMMARY: "Download content from a z/OS data set",
                DESCRIPTION: "Download content from a z/OS data set to a local file",
                POSITIONALS: {
                    DATASETNAME: "The name of the data set that you want to download"
                },
                EXAMPLES: {
                    EX1: `Download the data set "ibmuser.loadlib(main)" in binary mode to the local file "main.obj"`
                }
            },
            USS_FILE: {
                SUMMARY: "Download content from a USS file",
                DESCRIPTION: "Download content from a USS file to a local file on your PC",
                POSITIONALS: {
                    USSFILENAME: "The name of the USS file you want to download"
                },
                EXAMPLES: {
                    EX1: `Download the file "/a/ibmuser/my_text.txt" to ./my_text.txt`,
                    EX2: `Download the file "/a/ibmuser/MyJava.class" to "java/MyJava.class" in binary mode`
                }
            },
            DATA_SETS_MATCHING: {
                SUMMARY: "Download multiple data sets at once",
                DESCRIPTION: "Download all data sets that match a DSLEVEL pattern (see help below). " +
                    "You can use several options to qualify which data sets will be skipped and how the " +
                    "downloaded files will be structured. Data sets that are neither physical sequential nor " +
                    "partitioned data sets (with members) will be excluded. ",
                POSITIONALS: {
                    PATTERN: `The pattern or patterns to match data sets against. Also known as 'DSLEVEL'. The
                    following special sequences can be used in the pattern:
                    ${TextUtils.chalk.yellow("%")}: matches any single character
                    ${TextUtils.chalk.yellow("*")}: matches any number of characters within a data set name qualifier (e.g.
                    "ibmuser.j*.old" matches "ibmuser.jcl.old" but not "ibmuser.jcl.very.old")
                    ${TextUtils.chalk.yellow("**")}: matches any number of characters within any number of data set name
                    qualifiers (e.g. "ibmuser.**.old" matches both "ibmuser.jcl.old" and
                    "ibmuser.jcl.very.old")
                    However, the pattern cannot begin with any of these sequences.You can specify
                    multiple patterns separated by commas, for example
                    "ibmuser.**.cntl,ibmuser.**.jcl"`
                },
                EXAMPLES: {
                    EX1: `Download all data sets beginning with "ibmuser" and ending with
                    ".cntl" or ".jcl" to the local directory "jcl" to files with the extension ".jcl"`,
                    EX2: `Download all data sets that begin with "ibmuser.public.project" or
                    "ibmuser.project.private", excluding those that end in "lib" to the local
                    directory "project", providing a custom mapping of data set low level qualifier
                    to local file extension`
                }
            }
        },
        OPTIONS: {
            VOLUME: "The volume serial (VOLSER) where the data set resides. You can use this option at any time. However, the VOLSER is required " +
                "only when the data set is not cataloged on the system. A VOLSER is analogous to a drive name on a PC.",
            BINARY: "Download the file content in binary mode, which means that no data conversion is performed. The data transfer process " +
                "returns each line as-is, without translation. No delimiters are added between records.",
            FILE: "The path to the local file where you want to download the content. When you omit the option, the command generates a file " +
                "name automatically for you.",
            EXTENSION: "Save the local files with a specified file extension. For example, .txt. Or \"\" for no extension.  When no extension " +
                "is specified, .txt is used as the default file extension.",
            DIRECTORY: "The directory to where you want to save the members. The command creates the directory for you when it does not already " +
                "exist. By default, the command creates a folder structure based on the data set qualifiers. For example, the data set " +
                "ibmuser.new.cntl's members are downloaded to ibmuser/new/cntl).",
            EXTENSION_MAP: `Use this option to map data set names that match your pattern to the desired
            extension. A comma delimited key value pairing (e.g. "cntl=.jcl,cpgm=.c" to map
            the last segment of each data set (also known as the "low level qualifier" to
            the desired local file extension).`,
            EXCLUDE_PATTERN: "Exclude data sets that match these DSLEVEL patterns. Any data sets that match" +
                " this pattern will not be downloaded.",
            MAX_CONCURRENT_REQUESTS: "Specifies the maximum number of concurrent z/OSMF REST API requests to download members." +
                " Increasing the value results in faster downloads. " +
                "However, increasing the value increases resource consumption on z/OS and can be prone " +
                "to errors caused by making too many concurrent requests. If the download process encounters an error, " +
                "the following message displays:\n" +
                "The maximum number of TSO address spaces have been created. When you specify 0, " +
                Constants.DISPLAY_NAME + " attempts to download all members at once" +
                " without a maximum number of concurrent requests. "
        }
    },
    INVOKE: {
        SUMMARY: "Invoke various z/OS utilities",
        DESCRIPTION: "Invoke z/OS utilities such as Access Method Services (AMS)",
        ACTIONS: {
            AMS: {
                DESCRIPTION: "Submit control statements for execution by Access Method Services (IDCAMS). You can use IDCAMS to create VSAM data " +
                    "sets (CSI, ZFS, etc...), delete data sets, and more. You must format the control statements exactly as the IDCAMS utility " +
                    "expects. For more information about control statements, see the IBM publication 'z/OS DFSMS Access Method Services Commands'.",
                FILE_CMD: {
                    SUMMARY: "Invoke AMS to submit a file",
                    POSITIONAL: "The path to a file that contains IDCAMS control statements. Ensure that your file does not contain " +
                        "statements that are longer than 255 characters (maximum allowed length).",
                    EXAMPLES: {
                        EX1: "Reads the specified file and submits the controls statements"
                    }
                },
                STATEMENTS_CMD: {
                    SUMMARY: "Invoke AMS to submit statements",
                    POSITIONAL: "The IDCAMS control statement that you want to submit. " +
                        Constants.DISPLAY_NAME + " attempts to split the inline control " +
                        "statement at 255 characters.",
                    EXAMPLES: {
                        EX1: "Defines a cluster named 'DUMMY.VSAM.CLUSTER'",
                        EX2: "Deletes a cluster named 'DUMMY.VSAM.CLUSTER'"
                    }
                }
            }
        }
    },
    LIST: {
        SUMMARY: "List the details for data sets and the members in the data sets",
        DESCRIPTION: "List data sets and data set members. Optionally, you can list their details and attributes.",
        ACTIONS: {
            ALL_MEMBERS: {
                SUMMARY: "List all members of a pds",
                DESCRIPTION: "List all members of a partitioned data set. To view additional information about each member, use the --attributes " +
                    "option under the Options section of this help text.",
                POSITIONALS: {
                    DATASETNAME: "The name of the data set for which you want to list the members"
                },
                EXAMPLES: {
                    EX1: `Show members of the data set "ibmuser.asm"`,
                    EX2: `Show attributes of members of the data set "ibmuser.cntl"`,
                    EX3: `Show the first 5 members of the data set "ibmuser.cntl"`
                }
            },
            DATA_SET: {
                SUMMARY: "List data sets",
                DESCRIPTION: "List data sets that match a pattern in the data set name",
                POSITIONALS: {
                    DATASETNAME: "The name or pattern of the data set that you want to list"
                },
                EXAMPLES: {
                    EX1: `Show the data set "ibmuser.asm"`,
                    EX2: `Show attributes of the data set "ibmuser.cntl"`,
                    EX3: `Show all data sets of the user "ibmuser"`,
                    EX4: `Show attributes of all data sets of the user "ibmuser"`,
                    EX5: `Show the first 5 data sets of the user "ibmuser"`
                }
            },
            USS_FILE: {
                SUMMARY: "List USS files",
                DESCRIPTION: "List USS files and directories in a UNIX file path",
                POSITIONALS: {
                    PATH: "The directory containing the files and directories to be listed"
                },
                EXAMPLES: {
                    EX1: `Show the files and directories in path '/u/ibmuser'`,
                    EX2: "Show the files and directories in path '/u/ibmuser displaying only the file or directory name",
                    EX3: "Show the files and directories in path '/u/ibmuser' displaying the headers associated with the file detail"
                }
            },
            FS: {
                SUMMARY: "Listing mounted z/OS filesystems",
                DESCRIPTION: "List all mounted filesystems, or the specific filesystem mounted at a given path, " +
                    "or the filesystem with a given filesystem name.",
                EXAMPLES: {
                    EX1: "To list all mounted filesystems",
                    EX2: "To list filesystems mounted to a specific path",
                    EX3: "To list filesystems mounted with a specific name"
                }
            }
        },
        OPTIONS: {
            VOLUME: "The volume serial (VOLSER) where the data set resides. You can use this option at any time. However, the VOLSER is required " +
                "only when the data set is not cataloged on the system. A VOLSER is analogous to a drive name on a PC.",
            ATTRIBUTES: "Display more information about each member. Data sets with an undefined record format display information related to " +
                "executable modules. Variable and fixed block data sets display information about when the members were created and modified.",
            MAXLENGTH: "The option --max-length specifies the maximum number of items to return. Skip this parameter to return all items." +
                " If you specify an incorrect value, the parameter returns up to 1000 items.",
            PATH: "Specifies the path where the file system is mounted." +
                " This option and --fsname are mutually exclusive.",
            FSNAME: "Specifies the name of the mounted file system." +
                " This option and --path are mutually exclusive."
        }
    },
    MOUNT: {
        SUMMARY: "Mount file systems",
        DESCRIPTION: "Mount z/OS UNIX file systems, such as HFS, ZFS, and more. This connects you to USS file systems.",
        ACTIONS: {
            FS: {
                SUMMARY: "Mount a file system",
                DESCRIPTION: "Mount a UNIX file system on a specified directory.",
                POSITIONALS: {
                    FILESYSTEMNAME: "The name of the file system to mount.",
                    MOUNTPOINT: "The directory to use as a mount point."
                },
                EXAMPLES: {
                    EX1: `Mount a z/OS file system using default options`,
                    EX2: `Mount a hierarchical file system with write access`
                },
                OPTIONS: {
                    FSTYPE: "Specify the file system type that you are going to mount. The name must match the TYPE operand on a FILESYSTYPE"
                        + " statement in the BPXPRMxx parmlib member for the file system.",
                    MODE: "Specify the mode for mounting the file system (rdonly - read-only, rdwr - read/write)."
                }
            }
        }
    },
    UNMOUNT: {
        SUMMARY: "Unmount file systems",
        DESCRIPTION: "Unmount file systems, such as HFS, ZFS, and more. This disconnects you from USS file systems.",
        ACTIONS: {
            FS: {
                SUMMARY: "Unmount a file system",
                DESCRIPTION: "Unmount a UNIX file system.",
                POSITIONALS: {
                    FILESYSTEMNAME: "The name of the file system to unmount."
                },
                EXAMPLES: {
                    EX1: "Unmount a mounted file system"
                }
            }
        }
    },
    UPLOAD: {
        DESCRIPTION: "Upload the contents of a file to z/OS data sets",
        ACTIONS: {
            DIR_TO_PDS: {
                DESCRIPTION: "Upload files from a local directory to a partitioned data set (PDS)",
                POSITIONALS: {
                    INPUTDIR: "The path for a local directory that you want to upload to a PDS",
                    DATASETNAME: "The name of the partitioned data set to which you want to upload the files"
                },
                EXAMPLES: {
                    EX1: `Upload a directory named "src" to a PDS named "ibmuser.src"`,
                    EX2: `Upload a directory named "src" to a migrated PDS named "ibmuser.src" and wait for it to be recalled`
                }
            },
            FILE_TO_DATA_SET: {
                DESCRIPTION: "Upload the contents of a file to a z/OS data set",
                POSITIONALS: {
                    INPUTFILE: "The local file that you want to upload to a data set",
                    DATASETNAME: "The name of the data set to which you want to upload the file"
                },
                EXAMPLES: {
                    EX1: `Upload file contents to a sequential data set named "ibmuser.ps"`,
                    EX2: `Upload file contents to a PDS member named "ibmuser.pds(mem)"`,
                    EX3: `Upload file contents to a migrated data set and wait for it to be recalled`
                }
            },
            STDIN_TO_DATA_SET: {
                DESCRIPTION: "Upload the content of a stdin to a z/OS data set",
                POSITIONALS: {
                    DATASETNAME: "The name of the data set to which you want to upload data"
                },
                EXAMPLES: {
                    EX1: `Stream content from stdin to a sequential data set named "ibmuser.ps" from a Windows console`,
                    EX2: `Stream content from stdin to a partition data set member named "ibmuser.pds(mem)" from a Windows console`,
                    EX3: `Stream content from stdin to a migrated data set and wait for it to be recalled from a Windows console`
                }
            },
            FILE_TO_USS: {
                DESCRIPTION: "Upload content to a USS file from local file",
                POSITIONALS: {
                    INPUTFILE: "The local file that you want to upload to a USS file",
                    USSFILENAME: "The name of the USS file to which you want to upload the file"
                },
                EXAMPLES: {
                    EX1: `Upload to the USS file "/a/ibmuser/my_text.txt" from the file "file.txt"`
                }
            },
            DIR_TO_USS: {
                SUMMARY: "Upload a local directory to a USS directory",
                DESCRIPTION: "Upload a local directory to a USS directory.\n\n" +
                "An optional .zosattributes file in the source directory can be used to control file conversion and tagging.\n\n" +
                "An example .zosattributes file:{{space}}{{space}}\n" +
                "# pattern        local-encoding        remote-encoding{{space}}{{space}}\n" +
                "# Don't upload the node_modules directory{{space}}{{space}\n" +
                "node_modules     -{{space}}{{space}\n" +
                "# Don't upload files that start with periods{{space}}{{space}}\n" +
                ".*               - {{space}}{{space}\n" +
                "# Upload jpg images in binary{{space}}{{space}}\n" +
                "*.jpg            binary                binary{{space}}{{space}}\n" +
                "# Convert CICS Node.js profiles to EBCDIC{{space}}{{space}}\n" +
                "*.profile        ISO8859-1             EBCDIC{{space}}{{space}}\n\n" +
                "Lines starting with the ‘#’ character are comments. Each line can specify up to three positional attributes:\n"+

                "{{bullet}} A pattern to match a set of files. Pattern-matching syntax follows the same rules as those that apply in .gitignore "+
                "files (note that negated patterns that begin with ‘!’ are not supported). " +
                "See https://git-scm.com/docs/gitignore#_pattern_format.\n" +
                "{{bullet}} A local-encoding to identify a file’s encoding on the local workstation. If '-' is specified for local-encoding," +
                "files that match the pattern are not transferred.\n" +
                "{{bullet}} A remote-encoding to specify the file’s desired character set on USS. This attribute must either match the local " +
                "encoding or be set to EBCDIC. If set to EBCDIC, files are transferred in text mode and converted, otherwise they are transferred " +
                " in binary mode. Remote files are tagged either with the remote encoding or as binary. \n \n" +
                "Due to a z/OSMF limitation, files that are transferred in text mode are converted to the default EBCDIC code page on the " +
                "z/OS system. Therefore the only EBCDIC code page to specify as the remote encoding is the default code page for your system.\n\n " +
                "A .zosattributes file can either be placed in the top-level directory you want to upload, or its location can be specified by " +
                "using the --attributes parameter. .zosattributes files that are placed in nested directories are ignored.\n",

                POSITIONALS: {
                    INPUTDIR: "The local directory path that you want to upload to a USS directory",
                    USSDIR: "The name of the USS directory to which you want to upload the local directory"
                },
                EXAMPLES: {
                    EX1: `Upload all files from the "local_dir" directory to the "/a/ibmuser/my_dir" USS directory:"`,
                    EX2: `Upload all files from the "local_dir" directory and all its sub-directories, `+
                    `to the "/a/ibmuser/my_dir" USS directory:`,
                    EX3: `Upload all files from the "local_dir" directory to the "/a/ibmuser/my_dir" USS directory ` +
                    `in default ASCII mode, while specifying a list of file names (without path) to be uploaded in binary mode:`,
                    EX4: `Upload all files from the "local_dir" directory to the "/a/ibmuser/my_dir" USS directory ` +
                    `in binary mode, while specifying a list of file names (without path) to be uploaded in ASCII mode:`,
                    EX5: `Recursively upload all files from the "local_dir" directory to the "/a/ibmuser/my_dir" USS directory, ` +
                    `specifying files to ignore and file encodings in the local file my_global_attributes:`
                }
            }
        },
        OPTIONS: {
            VOLUME: "The volume serial (VOLSER) where the data set resides. You can use this option at any time. However, the VOLSER is required " +
                "only when the data set is not cataloged on the system. A VOLSER is analogous to a drive name on a PC.",
            BINARY: "Data content in binary mode, which means that no data conversion is performed. The data transfer process " +
                "returns each record as-is, without translation. No delimiters are added between records.",
            RECALL: "The method by which migrated data set is handled. By default, a migrated data set is recalled synchronously. You can " +
                "specify the following values: wait, nowait, error",
            RECURSIVE: "Upload all directories recursively.",
            BINARY_FILES: "Comma separated list of file names to be uploaded in binary mode. " +
            "Use this option when you upload a directory in default ASCII mode, " +
            "but you want to specify certain files to be uploaded in binary mode. " +
            "All files matching specified file names will be uploaded in binary mode. " +
            "If a .zosattributes file (or equivalent file specified via --attributes) is present, "+
            "--binary-files will be ignored.",
            ASCII_FILES: "Comma separated list of file names to be uploaded in ASCII mode. " +
            "Use this option when you upload a directory with --binary/-b flag, " +
            "but you want to specify certain files to be uploaded in ASCII mode. "  +
            "All files matching specified file names will be uploaded in ASCII mode. " +
            "If a .zosattributes file (or equivalent file specified via --attributes) is present, "+
            "--ascii-files will be ignored.",
            ATTRIBUTES: "Path of an attributes file to control how files are uploaded",
            MAX_CONCURRENT_REQUESTS: "Specifies the maximum number of concurrent z/OSMF REST API requests to upload files." +
            " Increasing the value results in faster uploads. " +
            "However, increasing the value increases resource consumption on z/OS and can be prone " +
            "to errors caused by making too many concurrent requests. If the upload process encounters an error, " +
            "the following message displays:\n" +
            "The maximum number of TSO address spaces have been created. When you specify 0, " +
            Constants.DISPLAY_NAME + " attempts to upload all members at once" +
            " without a maximum number of concurrent requests. "
        }
    },
    HMIGRATE: {
        DESCRIPTION: "Migrate data sets.",
        ACTIONS: {
            DATA_SET: {
                DESCRIPTION: "Migrate a data set.",
                POSITIONALS: {
                    DATASETNAME: "The name of the data set you want to migrate."
                },
                EXAMPLES: {
                    EX1: `Migrate a data set using default options`
                }
            }
        },
        OPTIONS: {
<<<<<<< HEAD
            WAIT: "If true then the function waits for completion of the request. If false the request is queued.",
        },
    },
    RENAME: {
        DESCRIPTION: "Rename a data set or member.",
        ACTIONS: {
            DATA_SET: {
                DESCRIPTION: "Rename a data set",
                POSITIONALS: {
                    BEFOREDSNAME: "The name of the data set that you want to rename",
                    AFTERDSNAME: "The name you want to rename the data set to",
                },
                OPTIONS: {
                },
                EXAMPLES: {
                    EX1: "Rename the data set named 'USER.BEFORE.SET' to 'USER.AFTER.SET'",
                },
            },
            DATA_SET_MEMBER: {
                DESCRIPTION: "Rename a data set member",
                POSITIONALS: {
                    DSNAME: "The name of the data set the member belongs to",
                    BEFOREMEMBERNAME: "The name of the data set member that you want to rename",
                    AFTERMEMBERNAME: "The name you want to rename the data set member to",
                },
                OPTIONS: {
                },
                EXAMPLES: {
                    EX1: "In the data set 'USER.DATA.SET', rename the member named 'MEM1' to 'MEM2'",
                },
            },
        },
    },
=======
            WAIT: "If true then the function waits for completion of the request. If false the request is queued."
        }
    }
>>>>>>> 3b44bb7a
};<|MERGE_RESOLUTION|>--- conflicted
+++ resolved
@@ -614,7 +614,6 @@
             }
         },
         OPTIONS: {
-<<<<<<< HEAD
             WAIT: "If true then the function waits for completion of the request. If false the request is queued.",
         },
     },
@@ -648,9 +647,4 @@
             },
         },
     },
-=======
-            WAIT: "If true then the function waits for completion of the request. If false the request is queued."
-        }
-    }
->>>>>>> 3b44bb7a
 };