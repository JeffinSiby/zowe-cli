{
  "name": "@zowe/zos-workflows-for-zowe-sdk",
  "version": "7.0.0-next.202108121907",
  "description": "Zowe SDK to interact with the z/OS workflows APIs",
  "author": "Broadcom",
  "license": "EPL-2.0",
  "homepage": "https://github.com/zowe/zowe-cli/tree/master/packages/workflows#readme",
  "bugs": {
    "url": "https://github.com/zowe/zowe-cli/issues"
  },
  "repository": {
    "type": "git",
    "url": "https://github.com/zowe/zowe-cli.git"
  },
  "keywords": [
    "zosmf",
    "mainframe",
    "CLI",
    "zos",
    "workflows",
    "z/OSMF",
    "mvs",
    "os390",
    "z/OS",
    "zowe"
  ],
  "files": [
    "lib"
  ],
  "publishConfig": {
    "registry": "https://zowe.jfrog.io/zowe/api/npm/npm-local-release/"
  },
  "main": "lib/index.js",
  "typings": "lib/index.d.ts",
  "scripts": {
    "build": "tsc --pretty",
    "watch": "tsc --pretty --watch",
    "clean": "rimraf lib",
    "lint": "eslint \"src/**/*.ts\" \"**/__tests__/**/*.ts\"",
    "lint:packages": "eslint \"src/**/*.ts\" --ignore-pattern \"**/__tests__/**/*.ts\"",
    "lint:tests": "eslint \"**/__tests__/**/*.ts\"",
    "circularDependencyCheck": "madge -c lib",
    "typedoc": "typedoc --options ./typedoc.json ./src/",
    "typedocSpecifySrc": "typedoc --options ./typedoc.json"
  },
  "dependencies": {
    "@zowe/zos-files-for-zowe-sdk": "7.0.0-next.202108121907"
  },
  "devDependencies": {
    "@types/node": "^12.12.24",
<<<<<<< HEAD
    "@zowe/cli-test-utils": "7.0.0-next.202108121907",
    "@zowe/core-for-zowe-sdk": "7.0.0-next.202108121907",
    "@zowe/imperative": "5.0.0-next.202108181618",
=======
    "@zowe/core-for-zowe-sdk": "6.33.0",
    "@zowe/imperative": "4.15.0",
    "eslint": "^7.32.0",
>>>>>>> 8f878e9a
    "madge": "^4.0.1",
    "rimraf": "^2.6.3",
    "typedoc": "^0.16.0",
    "typescript": "^3.8.0"
  },
  "peerDependencies": {
    "@zowe/core-for-zowe-sdk": ">=7.0.0-next <7.0.0",
    "@zowe/imperative": ">=5.0.0-next.202106041929 <5.0.0"
  }
}<|MERGE_RESOLUTION|>--- conflicted
+++ resolved
@@ -48,15 +48,10 @@
   },
   "devDependencies": {
     "@types/node": "^12.12.24",
-<<<<<<< HEAD
     "@zowe/cli-test-utils": "7.0.0-next.202108121907",
     "@zowe/core-for-zowe-sdk": "7.0.0-next.202108121907",
     "@zowe/imperative": "5.0.0-next.202108181618",
-=======
-    "@zowe/core-for-zowe-sdk": "6.33.0",
-    "@zowe/imperative": "4.15.0",
     "eslint": "^7.32.0",
->>>>>>> 8f878e9a
     "madge": "^4.0.1",
     "rimraf": "^2.6.3",
     "typedoc": "^0.16.0",
