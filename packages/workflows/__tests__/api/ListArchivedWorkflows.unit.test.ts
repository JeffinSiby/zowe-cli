--- conflicted
+++ resolved
@@ -93,8 +93,4 @@
             expectZosmfResponseFailed(response, error, noSession.message);
         });
     });
-<<<<<<< HEAD
-});
-=======
-});
->>>>>>> 44ef13e4
+});