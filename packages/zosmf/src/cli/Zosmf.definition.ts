--- conflicted
+++ resolved
@@ -21,12 +21,8 @@
     description: "Retrieve and show the properties of a z/OSMF web server",
     children: [
         CheckCommand,
-<<<<<<< HEAD
         ListCommand,
-        LoginCommand,
-=======
-        ListCommand
->>>>>>> ab02cfef
+        LoginCommand
     ]
 };
 
