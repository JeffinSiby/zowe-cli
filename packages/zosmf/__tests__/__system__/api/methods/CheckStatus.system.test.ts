/*
* This program and the accompanying materials are made available under the terms of the
* Eclipse Public License v2.0 which accompanies this distribution, and is available at
* https://www.eclipse.org/legal/epl-v20.html
*
* SPDX-License-Identifier: EPL-2.0
*
* Copyright Contributors to the Zowe Project.
*
*/

import { CheckStatus, ZosmfMessages } from "../../../../../zosmf";
import { ConsoleValidator } from "../../../../../zosconsole";
import { Session, Imperative } from "@brightside/imperative";
import { inspect } from "util";
import { ITestEnvironment } from "../../../../../../__tests__/__src__/environment/doc/response/ITestEnvironment";
import { TestProperties } from "../../../../../../__tests__/__src__/properties/TestProperties";
import { ITestSystemSchema } from "../../../../../../__tests__/__src__/properties/ITestSystemSchema";
import { TestEnvironment } from "../../../../../../__tests__/__src__/environment/TestEnvironment";

let REAL_SESSION: Session;
let testEnvironment: ITestEnvironment;
let systemProps: TestProperties;
let defaultSystem: ITestSystemSchema;

describe("Check Status Api", () => {
    beforeAll(async () => {
        testEnvironment = await TestEnvironment.setUp({
            tempProfileTypes: ["zosmf"],
            testName: "get_zosmf_info"
        });
        systemProps = new TestProperties(testEnvironment.systemTestProperties);
        defaultSystem = systemProps.getDefaultSystem();

        REAL_SESSION = TestEnvironment.createZosmfSession(testEnvironment);
    });

    afterAll(async () => {
        await TestEnvironment.cleanUp(testEnvironment);
    });

    describe("Success scenarios", () => {
        it("should return with expected information", async () => {
            let error;
            let response;

            try {
                response = await CheckStatus.getZosmfInfo(REAL_SESSION);
            } catch (err) {
                error = err;
                Imperative.console.info("Error: " + inspect(error));
            }

            expect(error).toBeFalsy();
            expect(response).toBeTruthy();
            expect(JSON.stringify(response)).toContain("zosmf_version");
        });
    });

    describe("Failure scenarios", () => {
        it("should return with proper message for invalid session", async () => {
            let error;
            let response;

            try {
                response = await CheckStatus.getZosmfInfo(undefined);
            } catch (err) {
                error = err;
                Imperative.console.info("Error: " + inspect(error));
            }

            expect(error).toBeTruthy();
            expect(response).toBeFalsy();
            expect(error.message).toContain(ZosmfMessages.missingSession.message);
        });

        it("should return with proper message for invalid hostname", async () => {
            const badHostName = "badHost";
            const badSession = new Session({
                user: defaultSystem.zosmf.user,
                password: defaultSystem.zosmf.pass,
                hostname: badHostName,
                port: defaultSystem.zosmf.port,
                type: "basic",
                rejectUnauthorized: defaultSystem.zosmf.rejectUnauthorized,
            });

            let error;
            let response;

            try {
                response = await CheckStatus.getZosmfInfo(badSession);
            } catch (err) {
                error = err;
                Imperative.console.info("Error: " + inspect(error));
            }

            expect(error).toBeTruthy();
            expect(response).toBeFalsy();
            expect(error.message).toContain(`Error: getaddrinfo ENOTFOUND ${badHostName}`);
        });

        it("should return with proper message for invalid port", async () => {
            const badPort = 9999;
            const badSession = new Session({
                user: defaultSystem.zosmf.user,
                password: defaultSystem.zosmf.pass,
                hostname: defaultSystem.zosmf.host,
                port: badPort,
                type: "basic",
                rejectUnauthorized: defaultSystem.zosmf.rejectUnauthorized,
            });

            let error;
            let response;

            try {
                response = await CheckStatus.getZosmfInfo(badSession);
            } catch (err) {
                error = err;
                Imperative.console.info("Error: " + inspect(error));
            }

            expect(error).toBeTruthy();
            expect(response).toBeFalsy();
            expect(error.message).toContain(`Error: connect ECONNREFUSED`);
            expect(error.message).toContain(badPort);
        });

        it("should return with proper message for rejectUnauthorized = true", async () => {
            const badSession = new Session({
                user: defaultSystem.zosmf.user,
                password: defaultSystem.zosmf.pass,
                hostname: defaultSystem.zosmf.host,
                port: defaultSystem.zosmf.port,
                type: "basic",
                rejectUnauthorized: true,
            });

            let error;
            let response;

            try {
                response = await CheckStatus.getZosmfInfo(badSession);
            } catch (err) {
                error = err;
                Imperative.console.info("Error: " + inspect(error));
            }

            expect(error).toBeTruthy();
            expect(response).toBeFalsy();
<<<<<<< HEAD
            expect(error.message).toContain("Error: self signed certificate in certificate chain");
=======
            expect(error.message).toContain("Error: unable to verify the first certificate");
>>>>>>> 068dff88
        });
    });
});<|MERGE_RESOLUTION|>--- conflicted
+++ resolved
@@ -149,11 +149,7 @@
 
             expect(error).toBeTruthy();
             expect(response).toBeFalsy();
-<<<<<<< HEAD
-            expect(error.message).toContain("Error: self signed certificate in certificate chain");
-=======
             expect(error.message).toContain("Error: unable to verify the first certificate");
->>>>>>> 068dff88
         });
     });
 });