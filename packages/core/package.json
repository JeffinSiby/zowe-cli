{
  "name": "@zowe/core-for-zowe-sdk",
<<<<<<< HEAD
  "version": "7.0.0-next.202104132114",
=======
  "version": "6.30.0",
>>>>>>> 57e30025
  "description": "Core libraries shared by Zowe SDK packages",
  "author": "Broadcom",
  "license": "EPL-2.0",
  "homepage": "https://github.com/zowe/zowe-cli/tree/master/packages/core#readme",
  "bugs": {
    "url": "https://github.com/zowe/zowe-cli/issues"
  },
  "repository": {
    "type": "git",
    "url": "https://github.com/zowe/zowe-cli.git"
  },
  "keywords": [
    "zosmf",
    "mainframe",
    "CLI",
    "zos",
    "core",
    "z/OSMF",
    "mvs",
    "os390",
    "z/OS",
    "zowe"
  ],
  "files": [
    "lib"
  ],
  "publishConfig": {
    "registry": "https://zowe.jfrog.io/zowe/api/npm/npm-local-release/"
  },
  "main": "lib/index.js",
  "typings": "lib/index.d.ts",
  "scripts": {
    "build": "tsc --pretty",
    "watch": "tsc --pretty --watch",
    "clean": "rimraf lib",
    "lint": "npm run lint:packages && npm run lint:tests",
    "lint:packages": "tslint --format stylish -c ../../tslint-packages.json \"src/**/*.ts\"",
    "lint:tests": "tslint --format stylish -c ../../tslint-tests.json \"__tests__/**/*.ts\"",
    "circularDependencyCheck": "madge -c lib",
    "typedoc": "typedoc --options ./typedoc.json ./src/",
    "typedocSpecifySrc": "typedoc --options ./typedoc.json"
  },
  "dependencies": {
    "string-width": "2.1.1"
  },
  "devDependencies": {
    "@types/node": "^12.12.24",
<<<<<<< HEAD
    "@zowe/cli-test-utils": "7.0.0-next.202104132114",
    "@zowe/imperative": "5.0.0-next.202104081433",
=======
    "@zowe/imperative": "4.13.0",
>>>>>>> 57e30025
    "chalk": "^4.1.0",
    "madge": "^4.0.1",
    "rimraf": "^2.6.3",
    "tslint": "^6.1.3",
    "typedoc": "^0.16.0",
    "typescript": "^3.8.0"
  },
  "peerDependencies": {
    "@zowe/imperative": "^5.0.0"
  }
}<|MERGE_RESOLUTION|>--- conflicted
+++ resolved
@@ -1,10 +1,6 @@
 {
   "name": "@zowe/core-for-zowe-sdk",
-<<<<<<< HEAD
   "version": "7.0.0-next.202104132114",
-=======
-  "version": "6.30.0",
->>>>>>> 57e30025
   "description": "Core libraries shared by Zowe SDK packages",
   "author": "Broadcom",
   "license": "EPL-2.0",
@@ -52,12 +48,8 @@
   },
   "devDependencies": {
     "@types/node": "^12.12.24",
-<<<<<<< HEAD
     "@zowe/cli-test-utils": "7.0.0-next.202104132114",
     "@zowe/imperative": "5.0.0-next.202104081433",
-=======
-    "@zowe/imperative": "4.13.0",
->>>>>>> 57e30025
     "chalk": "^4.1.0",
     "madge": "^4.0.1",
     "rimraf": "^2.6.3",
