--- conflicted
+++ resolved
@@ -9,15 +9,10 @@
 *
 */
 
-<<<<<<< HEAD
 import {
     AbstractSession, IConfigProfile, ImperativeConfig, ImperativeError,
     ImperativeExpect, Logger, PluginManagementFacility, RestConstants, SessConstants
 } from "@zowe/imperative";
-=======
-import { AbstractSession, IConfigProfile, ImperativeConfig, ImperativeError, ImperativeExpect, Logger,
-    PluginManagementFacility, RestConstants, SessConstants } from "@zowe/imperative";
->>>>>>> ae620a02
 import { ZosmfRestClient } from "../rest/ZosmfRestClient";
 import { ApimlConstants } from "./ApimlConstants";
 import { IApimlProfileInfo } from "./doc/IApimlProfileInfo";
