--- conflicted
+++ resolved
@@ -2,13 +2,11 @@
 
 All notable changes to the Zowe CLI package will be documented in this file.
 
-<<<<<<< HEAD
 ## Recent Changes
 
 - Enhancement: Add the commands `zowe daemon enable` and `zowe daemon disable`. These commands enable end-users to set up daemon mode without having to download a separate executable and place it by hand into some directory.
 - **Next Breaking**: The Daemon-related class named `Processor` was renamed to `DaemonDecider`.
 
-=======
 ## `7.0.0-next.202112281543`
 
 - Enhancement: update a "show attributes" flag to be `-a` instead of `--pa`.  `--pa` is a "hidden" alias.
@@ -21,7 +19,6 @@
 ## `7.0.0-next.202112142155`
 
 - Enhancement: Upgrade Imperative so that secure prompts do not show input and zowe.config.json secure properties are not logged. [#1106](https://github.com/zowe/zowe-cli/issues/1106)
->>>>>>> 117bed6b
 
 ## `7.0.0-next.202112081943`
 
