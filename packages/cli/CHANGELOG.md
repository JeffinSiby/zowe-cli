--- conflicted
+++ resolved
@@ -2,15 +2,13 @@
 
 All notable changes to the Zowe CLI package will be documented in this file.
 
-<<<<<<< HEAD
 ## Recent Changes
 
 - Enhancement: Exposed new option `modifyVersion` for the `zowe zos-jobs delete job` and `zowe zos-jobs cancel job` commands. [#1092](https://github.com/zowe/zowe-cli/issues/1092)
-=======
+
 ## `6.34.0`
 
 - Enhancement: Add support for PEM certificate based authentication
->>>>>>> a9f25b63
 
 ## `6.33.4`
 
