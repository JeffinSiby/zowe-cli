--- conflicted
+++ resolved
@@ -2,7 +2,6 @@
 
 All notable changes to the Zowe CLI package will be documented in this file.
 
-<<<<<<< HEAD
 ## `7.0.0-next.202102011525`
 
 - Enhancement: Added new "config" command group to manage config JSON files. This is intended to replace the profiles API, and makes it easier for users to create, share, and switch between profile configurations.
@@ -10,7 +9,7 @@
 - Enhancement: Added support for secure credential storage without any plug-ins required. On Linux there are some software requirements for this feature which are listed [here](https://github.com/zowe/zowe-cli-scs-plugin#software-requirements).
 - Deprecated: The "profiles" command group for managing global profiles in "~/.zowe/profiles". Use the new "config" command group instead.
 - **Breaking**: Removed "config" command group for managing app settings in "~/.zowe/imperative/settings.json". If app settings already exist they are still loaded for backwards compatibility.
-=======
+
 ## `6.26.0`
 
 - Enhancement: Updated Imperative version to support npm@7. This fixes an error when installing plugins.
@@ -18,7 +17,6 @@
 ## `6.25.2`
 
 - Documented early access features that are available in "next" release.
->>>>>>> 36654d04
 
 ## `6.25.1`
 
