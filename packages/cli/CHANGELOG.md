--- conflicted
+++ resolved
@@ -2,15 +2,13 @@
 
 All notable changes to the Zowe CLI package will be documented in this file.
 
-<<<<<<< HEAD
 ## Recent Changes
 
 - Improve user friendliness of error for list members in a data set. [#935](https://github.com/zowe/zowe-cli/issues/935)
-=======
+
 ## `6.32.2`
 
 - Fixed inconsistencies in punctuation for command descriptions by adding missing periods. [#66](https://github.com/zowe/zowe-cli/issues/66)
->>>>>>> d1da9779
 
 ## `6.32.1`
 
