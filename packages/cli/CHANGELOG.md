# Change Log

All notable changes to the Zowe CLI package will be documented in this file.

## Recent Changes

<<<<<<< HEAD
- Enhancement: update a "show attributes" flag to be `-a` instead of `--pa`.  `--pa` is a "hidden" alias.
=======
- **Next Breaking**: Remove hardcoded `--dcd` argument sent between imperative daemon server and client.
>>>>>>> 804e34b8

## `7.0.0-next.202112021313`

- **Next Breaking**: Use JSON-based communication protocol between imperative daemon server and client.

## `7.0.0-next.202111221932`

- BugFix: Changed credentials to be stored securely by default for v1 profiles to be consistent with the experience for v2 profiles. [#1128](https://github.com/zowe/zowe-cli/issues/1128)

## `7.0.0-next.202111111904`

- Daemon mode updates:
    - Enhancements:
        - Renamed the platform-specific executable from zowex to zowe, so that existing zowe commands used from the command line or in scripts do not have to change when running in daemon mode.
        - Automatically launch the background daemon when one is not running.
        - The daemon no longer has its own visible window, making it much more daemon-like.
        - An environment variable named ZOWE_USE_DAEMON can be set to "no" to prevent the use of the daemon. Commands are then passed to the traditional zowe-CLI command. Thus, you can temporarily use the traditional Zowe CLI command to correct some display limitations (like displaying colors).
    - Bug fixes:
        - Eliminate the display of escape characters when colors are displayed while running in daemon mode. [#938](https://github.com/zowe/zowe-cli/issues/938). Currently accomplished by not displaying colors in daemon mode.
        - Command-line arguments that contain spaces no longer require extra quotes or escapes. [#978](https://github.com/zowe/zowe-cli/issues/978)

## `7.0.0-next.202111111709`

- Enhancement: Upgrade Imperative so Daemon Mode can launch and warn about invalid team configuration files. [#943](https://github.com/zowe/zowe-cli/issues/943) [#1190](https://github.com/zowe/zowe-cli/issues/1190)

## `7.0.0-next.202111041425`

- Enhancement: Added `autoStore` property to config JSON files which defaults to true. When this property is enabled and the CLI prompts you to enter connection info, the values you enter will be saved to disk (or credential vault if they are secure) for future use. [zowe/zowe-cli#923](https://github.com/zowe/zowe-cli/issues/923)

## `7.0.0-next.202110211759`

- Enhancement: Display the set of changes made by the 'zowe config auto-init' command.

## `7.0.0-next.202110071909`

- Enhancement: Added `config update-schemas [--depth <value>]` command. [#1059](https://github.com/zowe/zowe-cli/issues/1059)
- Breaking: Changed default log level from DEBUG to WARN to reduce the volume of logs written to disk. The log level can still be overridden using environment variables.

## `7.0.0-next.202109281609`

- Enhancement: Added `config import` command that imports team config files from a local path or web URL. [#1083](https://github.com/zowe/zowe-cli/issues/1083)
- Enhancement: Added Help Doc examples for the `zowe config` group of commands. [#1061](https://github.com/zowe/zowe-cli/issues/1061)

## `7.0.0-next.202109032014`

- Enhancement: Log in to API ML to obtain token value instead of prompting for it in `config secure` command.

## `7.0.0-next.202108311536`

- Security: Don't expose port that daemon server listens on (default port is 4000).

## `7.0.0-next.202108202027`

- Update Imperative dependency for the following new features:
  - Breaking: Make `fail-on-error` option true by default on `zowe plugins validate` command.
  - Enhancement: Improved command suggestions
  - Performance: Improved the way that HTTP response chunks are saved, reducing time complexity from O(n<sup>2</sup>) to O(n). This dramatically improves performance for larger requests. [#618](https://github.com/zowe/imperative/pull/618)

## `7.0.0-next.202108121907`

- Enhancement: Flattened the default profiles structure created by the `config init` command.
- Breaking: Split up authToken property in team config into tokenType and tokenValue properties to be consistent with Zowe v1 profiles.

## `7.0.0-next.202107131230`

- Enhancement: Adds the `config auto-init` command, allowing users to automatically generate a configuration using information stored in conformant installed plugins and the API Mediation Layer.

## `7.0.0-next.202102011525`

- Enhancement: Added new "config" command group to manage config JSON files. This is intended to replace the profiles API, and makes it easier for users to create, share, and switch between profile configurations.
- Enhancement: Added daemon mode which runs a persistent background process "zowex" to improve CLI response time. The "zowex" binary can be downloaded from GitHub releases.
- Enhancement: Added support for secure credential storage without any plug-ins required. On Linux there are some software requirements for this feature which are listed [here](https://github.com/zowe/zowe-cli-scs-plugin#software-requirements).
- Deprecated: The "profiles" command group for managing global profiles in "~/.zowe/profiles". Use the new "config" command group instead.
- **Breaking**: Removed "config" command group for managing app settings in "~/.zowe/imperative/settings.json". If app settings already exist they are still loaded for backwards compatibility.

## `6.37.0`

- Enhancement: Added new feature to manage zos-logs. z/OSMF version 2.4 or higher is required. Ensure that the [z/OSMF Operations Log Support is available via APAR and associated PTFs](https://www.ibm.com/support/pages/apar/PH35930). [Issue 1104](https://github.com/zowe/zowe-cli/issues/1104)

## `6.36.1`

- BugFix: Fixed an issue where plugin install and uninstall did not work with NPM version 8. [#683](https://github.com/zowe/imperative/issues/683)

## `6.36.0`

- Enhancement: Added the command tree JSON object to the `zowe --available-commands` command's data object, returned when `--response-format-json` is specified.

## `6.35.0`

- Enhancement: Removed the misleading `workflow-name` option for the `zowe zos-workflows list definition-file-details` help example. [#659](https://github.com/zowe/zowe-cli/issues/659)
- Enhancement: Exposed new option `modifyVersion` for the `zowe zos-jobs delete job` and `zowe zos-jobs cancel job` commands. [#1092](https://github.com/zowe/zowe-cli/issues/1092)

## `6.34.1`

- BugFix: Reverts hiding the cert-key-file path so users can see what path was specified and check if the file exists.

## `6.34.0`

- Enhancement: Add support for PEM certificate based authentication.

## `6.33.4`

- BugFix: Updated dependencies to resolve problems with the ansi-regex package.

## `6.33.3`

- Enhancement: Update post-install script to display a message when the CLI successfully installs due to increased error messaging from USS SDK when optional pre-requisites are not installed.

## `6.33.1`

- Bugfix: Fixed capitalization of handler paths for `zowe files rename ds` and `zowe files rename dsm` commands.

## `6.33.0`

- Enhancement: Exposed new option `start` for the `zowe zos-files list data-set` command. [#495](https://github.com/zowe/zowe-cli/issues/495)
- Enhancement: Updated Imperative to add the following features:
  - Enhancement: Improved command suggestions for mistyped commands, add aliases to command suggestions.
  - Enhancement: The `plugins validate` command will return an error code when plugins have errors if the new `--fail-on-error` option is specified. Also adds `--fail-on-warning` option to return with an error code when plugins have warnings. [#463](https://github.com/zowe/imperative/issues/463)
  - BugFix: Fixed regression where characters are not correctly escaped in web help causing extra slashes ("\") to appear. [#644](https://github.com/zowe/imperative/issues/644)
- Renamed the zos-files `--responseTimeout` option to `--response-timeout` in help docs for consistency. [#803](https://github.com/zowe/zowe-cli/issues/803)

## `6.32.2`

- Fixed inconsistencies in punctuation for command descriptions by adding missing periods. [#66](https://github.com/zowe/zowe-cli/issues/66)

## `6.32.1`

- BugFix: Updated Imperative version to fix web help issues.
- Expanded help text of --data-set-type on create data set command by adding an example of creating PDSE. [#52](https://github.com/zowe/zowe-cli/issues/52)

## `6.32.0`

- Enhancement: Added a `--volume-serial` option to the `zowe zos-files list data-set` command. Use this option to filter data sets by volume serial. [#61](https://github.com/zowe/zowe-cli/issues/61)
- Enhancement: Removed 'z/OS' from zos-files help upload and download commands. [#60](https://github.com/zowe/zowe-cli/issues/60)

## `6.31.2`

- Enhancement: Added new aliases for zos-files commands in delete, download, and list relating to USS files. You can now interact with `uf` or `uss`.  [#983](https://github.com/zowe/zowe-cli/issues/983)

## `6.31.0`

- Enhancement: Add the option --jcl-symbols to the jobs submit command to enable users to specify JCL symbol names and values.

## `6.30.0`

- Enhancement: made changes to definition files for zowe ssh commands  [#603](https://github.com/zowe/zowe-cli/issues/603)

## `6.29.0`

- Enhancement: Added a standard data set template with no parameters set.

## `6.28.0`

- Enhancement: Updated Imperative version to handle GZIP compression on REST requests.

## `6.27.1`

- BugFix: Removed the conflicting alias `-o` for `--protocol` option.

## `6.27.0`

- Enhancement: Added a `like` option to the `zowe zos-files create data-set` command. Use this option to like datasets. [#771](https://github.com/zowe/zowe-cli/issues/771)
- Enhancement: Added a `--protocol` option to allow you to specify the HTTP or HTTPS protocol used. Default value remains HTTPS.[#498](https://github.com/zowe/zowe-cli/issues/498)
- Enhancement: Added an example for running a Db2 command with the `zowe zos-console issue command` command. [#641](https://github.com/zowe/zowe-cli/issues/641)

## `6.26.0`

- Enhancement: Updated Imperative version to support npm@7. This fixes an error when installing plugins.

## `6.25.2`

- Documented early access features that are available in "next" release.

## `6.25.1`

- Bugfix: Updated Imperative version to fix vulnerability.

## `6.25.0`

- Enhancement: Added a `--replace` option to the `zowe zos-files copy data-set` command. Use this option if you want to replace like-named members in the target data set. [#808](https://github.com/zowe/zowe-cli/issues/808)
- Enhancement: Improved a cryptic error message that was shown if TSO address space failed to start for the `zowe zos-tso issue command` command. [#28](https://github.com/zowe/zowe-cli/issues/28)
- Bugfix: Removed "[object Object]" text that appeared in some error messages. The proper text "Imperative API Error" is now displayed. [#836](https://github.com/zowe/zowe-cli/pull/836)

## `6.24.6`

- BugFix: Improved performance of `zowe zos-files list` commands when very long lists are printed to console. [#861](https://github.com/zowe/zowe-cli/issues/861)

## `6.24.5`

- Bugfix: Updated Imperative dependency version to one that does not contain a vulnerable dependency

## `6.24.3`

- Bugfix: Fixed incorrect syntax of example for `zowe files create data-set-vsam`. [#823](https://github.com/zowe/zowe-cli/issues/823)

## `6.24.2`

- Revert: Revert changes made in 6.24.1, problem was determined to be bundling pipeline

## `6.24.1`

- Bugfix: Change SDK package structure to allow for backwards compatibility for some projects importing the CLI

## `6.24.0`

- Enhancement: Published the APIs in Zowe CLI as separate SDK packages. [#750](https://github.com/zowe/zowe-cli/issues/750)
- The "@zowe/cli" package still includes both API and CLI methods. In addition, the following SDK packages are now available:
  - @zowe/provisioning-for-zowe-sdk
  - @zowe/zos-console-for-zowe-sdk
  - @zowe/zos-files-for-zowe-sdk
  - @zowe/zos-jobs-for-zowe-sdk
  - @zowe/zos-tso-for-zowe-sdk
  - @zowe/zos-uss-for-zowe-sdk
  - @zowe/zos-workflows-for-zowe-sdk
  - @zowe/zosmf-for-zowe-sdk
  - @zowe/core-for-zowe-sdk

## `6.23.0`

- Enhancement: Added a `--pattern` option to the `zowe files list all-members` command. The option lets you restrict returned member names to only names that match a given pattern. The argument syntax is the same as the "pattern" parameter of the ISPF LMMLIST service. [#810](https://github.com/zowe/zowe-cli/issues/810)
- Enhancement: Added new options `--lrecl` and `--recfm` to the `zos-files create` command. Use these options to specify a logical record length and record format for data sets that you create. [#788](https://github.com/zowe/zowe-cli/issues/788)

## `6.22.0`

- Enhancement: Added the `--encoding` option for the `zowe zos-files upload dir-to-pds` command. This option lets you upload multiple members with a single command. [#764](https://github.com/zowe/zowe-cli/issues/764)
- BugFix: Fixed an issue where the output of the `zowe zos-uss issue ssh` command would sometimes omit the last line. [#795](https://github.com/zowe/zowe-cli/issues/795)

## `6.21.1`

- BugFix: Renamed the z/OS Files API option from `storeclass` to `storclass`. This fixed an issue where the CLI could define the wrong storage class on `create dataset` commands. [#503](https://github.com/zowe/zowe-cli/issues/503)

## `6.21.0`

- Enhancement: Added a `--responseTimeout` option to the z/OS Files APIs, CLI commands, and z/OSMF profiles. Specify `--responseTimeout <###>` to set the number of seconds that the TSO servlet request runs before a timout occurs. The default is 30 seconds. You can set the option to between 5 and 600 seconds (inclusive). [#760](https://github.com/zowe/zowe-cli/issues/760)

## `6.20.0`

- Added API usage examples to each package Readme (files, jobs, etc...). [#751](https://github.com/zowe/zowe-cli/issues/751).
- Fixed an issue where the CLI exited with status code 0 in case of an error. [#748](https://github.com/zowe/zowe-cli/issues/748)
- Added new method "dataSetLike(session, dataSetName, options)" to `Create` class, for use when creating a dataset with parameters like another data set. [#766](https://github.com/zowe/zowe-cli/issues/766)

## `6.19.1`

- Update Imperative version
- Fix compilation error

## `6.19.0`

- Add CLI command to delete migrated data sets `zowe zos-files delete migrated-data-sets`.

## `6.18.0`

- Add the --fail-fast option to the `zowe zos-files download all-members` command
  - Specifying `--fail-fast false` allows member downloads to continue if one or more fail

## `6.17.3`

- Update Imperative version to include compatibility fix for `ISession` type

## `6.17.2`

- Update Imperative version (again) to include security fix

## `6.17.1`

- Update Imperative version to fix issue "Can't use service profile after storing token in base profile"

## `6.17.0`

- Added API to delete migrated data sets.

## `6.16.0`

- Upgrade Zowe commands to prompt for any of the following values if the option is missing: host, port, user, and password.
- Add ability to log into and out of the APIML, getting and using a token
- Add `--base-profile` option to all commands that use profiles, allowing them to make use of base profiles containing shared values.

## `6.15.0`

- Add `encoding` option to `zosmf` profile type.

## `6.14.0`

- Add encoding / code page support for data set upload and download operations in library and CLI.

## `6.13.0`

- Add `files hrec ds` command to recall data sets.
- Make account optional in TSO profiles.
- Make user and host optional in SSH profiles.
- Fix broken links in readme.

## `6.12.0`

- Make username, password, and host optional on z/OSMF profiles and update profile creation doc to reflect the change.
- Don't overwrite files when downloading spool output from job with duplicate step names.

## `6.11.2`

- Update imperative version (again) in order to fix vulnerabilities

## `6.11.1`

- Update imperative version (to fix EPERM issues on Windows)

## `6.11.0`

- Add preserve-original-letter-case option for download to keep generated folders and files in original uppercase.

## `6.10.3`

- Update Migrate and Recall data set APIs to have a base handler function.

## `6.10.2`

- Update Imperative to 4.6.
- Update top-level doc links in help description.

## `6.10.1`

- Update Imperative dependency to fix vulnerability.

## `6.10.0`

- Add `files rename ds` and `files rename dsm` commands to rename data sets and data set members. Thanks @CForrest97

## `6.9.2`

- Return non-zero exit code when upload command fails. Thanks @tjohnsonBCM

## `6.9.1`

- Support `#` character in account number supplied to TSO commands. Thanks @awharn

## `6.9.0`

- Add API to recall migrated datasets. Thanks @Pranay154

## `6.8.2`

- Update the Zowe logo to the new logo. Thanks @awharn

## `6.8.1`

- Add utility function to access ImperativeConfig. Thanks @tjohnsonBCM

## `6.8.0`

- Add possibility to use Etags with download and upload APIs. Thanks @Alexandru-Dimitru
- Add option to return Etag on upload. Thanks @Alexandru-Dimitru

## `6.0.0`

- Rename `files list zfs` command to `files list fs` since it is not specific to zFS file systems.

## `5.0.0`

- Use new streaming RestClient APIs to reduce memory usage when downloading and uploading files.

## `4.0.0`

- Remove the method `Get.dataSetStreamed`. Use `ZosmfRestClient.getStreamed` instead.

## `3.0.0`

- Rename package from "@brightside/core" to "@zowe/cli".
- Change behavior of the method `Shell.executeSsh` to use `stdoutHandler` instead of `streamCallBack`. This eliminates dependency on the `ClientChannel` type of the ssh2 package.<|MERGE_RESOLUTION|>--- conflicted
+++ resolved
@@ -4,11 +4,8 @@
 
 ## Recent Changes
 
-<<<<<<< HEAD
 - Enhancement: update a "show attributes" flag to be `-a` instead of `--pa`.  `--pa` is a "hidden" alias.
-=======
 - **Next Breaking**: Remove hardcoded `--dcd` argument sent between imperative daemon server and client.
->>>>>>> 804e34b8
 
 ## `7.0.0-next.202112021313`
 
