--- conflicted
+++ resolved
@@ -4,12 +4,9 @@
 
 ## Recent Changes
 
-<<<<<<< HEAD
+- Added `--replace` option to `zowe zos-files copy data-set`.
 - Enhancement: Improved cryptic error message that was shown if TSO address space failed to start for the `zowe zos-tso issue command` command. [#28](https://github.com/zowe/zowe-cli/issues/28)
 - Bugfix: Remove "[object Object]" that appeared in some error messages
-=======
-- Added `--replace` option to `zowe zos-files copy data-set`.
->>>>>>> fffeab9a
 
 ## `6.24.6`
 
