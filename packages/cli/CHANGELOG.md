# Change Log

All notable changes to the Zowe CLI package will be documented in this file.

<<<<<<< HEAD
## Recent Changes

- Enhancement: made changes to definition files for zowe ssh commands [#603](https://github.com/zowe/zowe-cli/issues/603)
=======
## `6.27.0`

- Enhancement: Added a `like` option to the `zowe zos-files create data-set` command. Use this option to like datasets. [#771](https://github.com/zowe/zowe-cli/issues/771)
- Enhancement: Added a `--protocol` option to allow you to specify the HTTP or HTTPS protocol used. Default value remains HTTPS.[#498](https://github.com/zowe/zowe-cli/issues/498)
- Enhancement: Added an example for running a Db2 command with the `zowe zos-console issue command` command. [#641](https://github.com/zowe/zowe-cli/issues/641)
>>>>>>> c8c5f1ec

## `6.26.0`

- Enhancement: Updated Imperative version to support npm@7. This fixes an error when installing plugins.

## `6.25.2`

- Documented early access features that are available in "next" release.

## `6.25.1`

- Bugfix: Updated Imperative version to fix vulnerability.

## `6.25.0`

- Enhancement: Added a `--replace` option to the `zowe zos-files copy data-set` command. Use this option if you want to replace like-named members in the target data set. [#808](https://github.com/zowe/zowe-cli/issues/808)
- Enhancement: Improved a cryptic error message that was shown if TSO address space failed to start for the `zowe zos-tso issue command` command. [#28](https://github.com/zowe/zowe-cli/issues/28)
- Bugfix: Removed "[object Object]" text that appeared in some error messages. The proper text "Imperative API Error" is now displayed. [#836](https://github.com/zowe/zowe-cli/pull/836)

## `6.24.6`

- BugFix: Improved performance of `zowe zos-files list` commands when very long lists are printed to console. [#861](https://github.com/zowe/zowe-cli/issues/861)

## `6.24.5`

- Bugfix: Updated Imperative dependency version to one that does not contain a vulnerable dependency

## `6.24.3`

- Bugfix: Fixed incorrect syntax of example for `zowe files create data-set-vsam`. [#823](https://github.com/zowe/zowe-cli/issues/823)

## `6.24.2`

- Revert: Revert changes made in 6.24.1, problem was determined to be bundling pipeline

## `6.24.1`

- Bugfix: Change SDK package structure to allow for backwards compatibility for some projects importing the CLI

## `6.24.0`

- Enhancement: Published the APIs in Zowe CLI as separate SDK packages. [#750](https://github.com/zowe/zowe-cli/issues/750)
- The "@zowe/cli" package still includes both API and CLI methods. In addition, the following SDK packages are now available:
  - @zowe/provisioning-for-zowe-sdk
  - @zowe/zos-console-for-zowe-sdk
  - @zowe/zos-files-for-zowe-sdk
  - @zowe/zos-jobs-for-zowe-sdk
  - @zowe/zos-tso-for-zowe-sdk
  - @zowe/zos-uss-for-zowe-sdk
  - @zowe/zos-workflows-for-zowe-sdk
  - @zowe/zosmf-for-zowe-sdk
  - @zowe/core-for-zowe-sdk

## `6.23.0`

- Enhancement: Added a `--pattern` option to the `zowe files list all-members` command. The option lets you restrict returned member names to only names that match a given pattern. The argument syntax is the same as the "pattern" parameter of the ISPF LMMLIST service. [#810](https://github.com/zowe/zowe-cli/issues/810)
- Enhancement: Added new options `--lrecl` and `--recfm` to the `zos-files create` command. Use these options to specify a logical record length and record format for data sets that you create. [#788](https://github.com/zowe/zowe-cli/issues/788)

## `6.22.0`

- Enhancement: Added the `--encoding` option for the `zowe zos-files upload dir-to-pds` command. This option lets you upload multiple members with a single command. [#764](https://github.com/zowe/zowe-cli/issues/764)
- BugFix: Fixed an issue where the output of the `zowe zos-uss issue ssh` command would sometimes omit the last line. [#795](https://github.com/zowe/zowe-cli/issues/795)

## `6.21.1`

- BugFix: Renamed the z/OS Files API option from `storeclass` to `storclass`. This fixed an issue where the CLI could define the wrong storage class on `create dataset` commands. [#503](https://github.com/zowe/zowe-cli/issues/503)

## `6.21.0`

- Enhancement: Added a `--responseTimeout` option to the z/OS Files APIs, CLI commands, and z/OSMF profiles. Specify `--responseTimeout <###>` to set the number of seconds that the TSO servlet request runs before a timout occurs. The default is 30 seconds. You can set the option to between 5 and 600 seconds (inclusive). [#760](https://github.com/zowe/zowe-cli/issues/760)

## `6.20.0`

- Added API usage examples to each package Readme (files, jobs, etc...). [#751](https://github.com/zowe/zowe-cli/issues/751).
- Fixed an issue where the CLI exited with status code 0 in case of an error. [#748](https://github.com/zowe/zowe-cli/issues/748)
- Added new method "dataSetLike(session, dataSetName, options)" to `Create` class, for use when creating a dataset with parameters like another data set. [#766](https://github.com/zowe/zowe-cli/issues/766)

## `6.19.1`

- Update Imperative version
- Fix compilation error

## `6.19.0`

- Add CLI command to delete migrated data sets `zowe zos-files delete migrated-data-sets`.

## `6.18.0`

- Add the --fail-fast option to the `zowe zos-files download all-members` command
  - Specifying `--fail-fast false` allows member downloads to continue if one or more fail

## `6.17.3`

- Update Imperative version to include compatibility fix for `ISession` type

## `6.17.2`

- Update Imperative version (again) to include security fix

## `6.17.1`

- Update Imperative version to fix issue "Can't use service profile after storing token in base profile"

## `6.17.0`

- Added API to delete migrated data sets.

## `6.16.0`

- Upgrade Zowe commands to prompt for any of the following values if the option is missing: host, port, user, and password.
- Add ability to log into and out of the APIML, getting and using a token
- Add `--base-profile` option to all commands that use profiles, allowing them to make use of base profiles containing shared values.

## `6.15.0`

- Add `encoding` option to `zosmf` profile type.

## `6.14.0`

- Add encoding / code page support for data set upload and download operations in library and CLI.

## `6.13.0`

- Add `files hrec ds` command to recall data sets.
- Make account optional in TSO profiles.
- Make user and host optional in SSH profiles.
- Fix broken links in readme.

## `6.12.0`

- Make username, password, and host optional on z/OSMF profiles and update profile creation doc to reflect the change.
- Don't overwrite files when downloading spool output from job with duplicate step names.

## `6.11.2`

- Update imperative version (again) in order to fix vulnerabilities

## `6.11.1`

- Update imperative version (to fix EPERM issues on Windows)

## `6.11.0`

- Add preserve-original-letter-case option for download to keep generated folders and files in original uppercase.

## `6.10.3`

- Update Migrate and Recall data set APIs to have a base handler function.

## `6.10.2`

- Update Imperative to 4.6.
- Update top-level doc links in help description.

## `6.10.1`

- Update Imperative dependency to fix vulnerability.

## `6.10.0`

- Add `files rename ds` and `files rename dsm` commands to rename data sets and data set members. Thanks @CForrest97

## `6.9.2`

- Return non-zero exit code when upload command fails. Thanks @tjohnsonBCM

## `6.9.1`

- Support `#` character in account number supplied to TSO commands. Thanks @awharn

## `6.9.0`

- Add API to recall migrated datasets. Thanks @Pranay154

## `6.8.2`

- Update the Zowe logo to the new logo. Thanks @awharn

## `6.8.1`

- Add utility function to access ImperativeConfig. Thanks @tjohnsonBCM

## `6.8.0`

- Add possibility to use Etags with download and upload APIs. Thanks @Alexandru-Dimitru
- Add option to return Etag on upload. Thanks @Alexandru-Dimitru

## `6.0.0`

- Rename `files list zfs` command to `files list fs` since it is not specific to zFS file systems.

## `5.0.0`

- Use new streaming RestClient APIs to reduce memory usage when downloading and uploading files.

## `4.0.0`

- Remove the method `Get.dataSetStreamed`. Use `ZosmfRestClient.getStreamed` instead.

## `3.0.0`

- Rename package from "@brightside/core" to "@zowe/cli".
- Change behavior of the method `Shell.executeSsh` to use `stdoutHandler` instead of `streamCallBack`. This eliminates dependency on the `ClientChannel` type of the ssh2 package.<|MERGE_RESOLUTION|>--- conflicted
+++ resolved
@@ -2,17 +2,15 @@
 
 All notable changes to the Zowe CLI package will be documented in this file.
 
-<<<<<<< HEAD
 ## Recent Changes
 
 - Enhancement: made changes to definition files for zowe ssh commands [#603](https://github.com/zowe/zowe-cli/issues/603)
-=======
+
 ## `6.27.0`
 
 - Enhancement: Added a `like` option to the `zowe zos-files create data-set` command. Use this option to like datasets. [#771](https://github.com/zowe/zowe-cli/issues/771)
 - Enhancement: Added a `--protocol` option to allow you to specify the HTTP or HTTPS protocol used. Default value remains HTTPS.[#498](https://github.com/zowe/zowe-cli/issues/498)
 - Enhancement: Added an example for running a Db2 command with the `zowe zos-console issue command` command. [#641](https://github.com/zowe/zowe-cli/issues/641)
->>>>>>> c8c5f1ec
 
 ## `6.26.0`
 
