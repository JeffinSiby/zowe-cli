--- conflicted
+++ resolved
@@ -2,15 +2,13 @@
 
 All notable changes to the Zowe CLI package will be documented in this file.
 
-<<<<<<< HEAD
 ## Recent Changes
 
 - Enhancement: Added new feature to manage zos-logs. [Issue 1104](https://github.com/zowe/zowe-cli/issues/1104)
-=======
+
 ## `6.33.3`
 
 - Enhancement: Update post-install script to display a message when the CLI successfully installs due to increased error messaging from USS SDK when optional pre-requisites are not installed.
->>>>>>> 4074ec21
 
 ## `6.33.1`
 
