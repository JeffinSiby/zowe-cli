--- conflicted
+++ resolved
@@ -1,19 +1,11 @@
 # Change Log
 
-<<<<<<< HEAD
-=======
+All notable changes to the Zowe CLI package will be documented in this file.
+
 ## Recent Changes
 
-- Removed 'z/OS' from zos-files help upload and download commands. [#60](https://github.com/zowe/zowe-cli/issues/60)
-
-## `6.31.2`
-
->>>>>>> c5f70de3
-All notable changes to the Zowe CLI package will be documented in this file.
-
-## Recent Changes
-
 - Enhancement: Added a `--volume-serial` option to the `zowe zos-files list data-set` command. Use this option to filter data sets by volume serial. [#61](https://github.com/zowe/zowe-cli/issues/61)
+- Enhancement: Removed 'z/OS' from zos-files help upload and download commands. [#60](https://github.com/zowe/zowe-cli/issues/60)
 
 ## `6.31.2`
 
