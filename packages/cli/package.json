--- conflicted
+++ resolved
@@ -54,13 +54,8 @@
     "typedocSpecifySrc": "typedoc --options ./typedoc.json"
   },
   "dependencies": {
-<<<<<<< HEAD
-    "@zowe/core-for-zowe-sdk": "6.33.2",
-    "@zowe/imperative": "4.16.0",
-=======
     "@zowe/core-for-zowe-sdk": "6.33.4",
     "@zowe/imperative": "4.16.1",
->>>>>>> 34e00eeb
     "@zowe/perf-timing": "1.0.7",
     "@zowe/provisioning-for-zowe-sdk": "6.33.4",
     "@zowe/zos-console-for-zowe-sdk": "6.33.4",
