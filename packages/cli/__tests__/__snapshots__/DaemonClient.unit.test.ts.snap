--- conflicted
+++ resolved
@@ -74,12 +74,8 @@
     "cwd": "fake",
     "env": Object {},
     "stdin": null,
-<<<<<<< HEAD
-    "stdinLength": 11,
+    "stdinLength": 256,
     "user": "ZmFrZQ==",
-=======
-    "stdinLength": 256,
->>>>>>> 5818b7a2
   },
   "stream": Object {
     "end": [MockFunction],
