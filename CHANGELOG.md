--- conflicted
+++ resolved
@@ -2,17 +2,15 @@
 
 All notable changes to the Zowe CLI package will be documented in this file.
 
-<<<<<<< HEAD
 ## Recent Changes
 
 - Upgrade Zowe commands to prompt for missing user and password.
 - Add an inoperative placeholder for the 'zowe auth login apiml' command.
 - Add `--base-profile` option to all commands that use profiles, allowing them to make use of base profiles containing shared values.
-=======
+
 ## `6.14.0`
 
 - Add encoding / code page support for data set upload and download operations in library and CLI.
->>>>>>> 1123ab82
 
 ## `6.13.0`
 
