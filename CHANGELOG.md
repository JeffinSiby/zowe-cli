# Change Log

All notable changes to the Zowe CLI package will be documented in this file.

## Recent Changes

<<<<<<< HEAD
- Make account optional in TSO profiles
- Make user and host optional in SSH profiles
=======
- Add `files hrec ds` command to recall data sets.
>>>>>>> d09aae05

## `6.12.0`

- Make username, password, and host optional on z/OSMF profiles and update profile creation doc to reflect the change.
- Don't overwrite files when downloading spool output from job with duplicate step names.

## `6.11.1`

- Update imperative version

## `6.11.0`

- Add preserve-original-letter-case option for download to keep generated folders and files in original uppercase.

## `6.10.3`

- Update Migrate and Recall data set APIs to have a base handler function.

## `6.10.2`

- Update Imperative to 4.6.
- Update top-level doc links in help description.

## `6.10.1`

- Update Imperative dependency to fix vulnerability.

## `6.10.0`

- Add `files rename ds` and `files rename dsm` commands to rename data sets and data set members. Thanks @CForrest97

## `6.9.2`

- Return non-zero exit code when upload command fails. Thanks @tjohnsonBCM

## `6.9.1`

- Support `#` character in account number supplied to TSO commands. Thanks @awharn

## `6.9.0`

- Add API to recall migrated datasets. Thanks @Pranay154

## `6.8.2`

- Update the Zowe logo to the new logo. Thanks @awharn

## `6.8.1`

- Add utility function to access ImperativeConfig. Thanks @tjohnsonBCM

## `6.8.0`

- Add possibility to use Etags with download and upload APIs. Thanks @Alexandru-Dimitru
- Add option to return Etag on upload. Thanks @Alexandru-Dimitru

## `6.0.0`

- Rename `files list zfs` command to `files list fs` since it is not specific to zFS file systems.

## `5.0.0`

- Use new streaming RestClient APIs to reduce memory usage when downloading and uploading files.

## `4.0.0`

- Remove the method `Get.dataSetStreamed`. Use `ZosmfRestClient.getStreamed` instead.

## `3.0.0`

- Rename package from "@brightside/core" to "@zowe/cli".
- Change behavior of the method `Shell.executeSsh` to use `stdoutHandler` instead of `streamCallBack`. This eliminates dependency on the `ClientChannel` type of the ssh2 package.<|MERGE_RESOLUTION|>--- conflicted
+++ resolved
@@ -4,12 +4,9 @@
 
 ## Recent Changes
 
-<<<<<<< HEAD
 - Make account optional in TSO profiles
 - Make user and host optional in SSH profiles
-=======
 - Add `files hrec ds` command to recall data sets.
->>>>>>> d09aae05
 
 ## `6.12.0`
 
