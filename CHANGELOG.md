--- conflicted
+++ resolved
@@ -4,11 +4,8 @@
 
 ## Recent Changes
 
-<<<<<<< HEAD
+- Added `--encoding` option for directory to PDS command. [#764](https://github.com/zowe/zowe-cli/issues/764)
 - Fix output of `zowe zos-uss issue ssh` sometimes omitting last line. [#795](https://github.com/zowe/zowe-cli/issues/795)
-=======
-- Added `--encoding` option for directory to PDS command
->>>>>>> 398cb57b
 
 ## `6.21.1`
 
